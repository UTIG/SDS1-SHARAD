--- conflicted
+++ resolved
@@ -1,1677 +1,1663 @@
-__authors__ = ['Kirk Scanlan, kirk.scanlan@utexas.edu']
-__version__ = '0.1'
-__history__ = {
-    '0.1':
-        {'date': 'February 20 2019',
-         'author': 'Kirk Scanlan, UTIG',
-         'info': 'library of functions required for interferometry'}}
-
-import sys
-import math
-import pyfftw
-import numpy as np
-import matplotlib.pyplot as plt
-import pandas as pd
-from tkinter import *
-from scipy import ndimage
-from scipy import integrate
-from scipy import signal
-from scipy.signal import detrend
-import scipy.special
-
-<<<<<<< HEAD
-import interface_picker as ip
-=======
->>>>>>> 3cf21a58
-import unfoc as unfoc
-from parse_channels import parse_channels
-
-def load_marfa(line, channel, pth='./Test Data/MARFA/', nsamp=3200):
-    '''
-    function for loading MARFA data (magnitude and phase) for a specific line
-
-    Inputs:
-    ------------
-          line: string specifying the line of interest
-       channel: string specifying MARFA channel
-           pth: path to line of interest
-         nsamp: number of fast-time samples
-
-    Outputs:
-    ------------
-        outputs are arrays of the magnitude and phase
-    '''
-
-    # set path to the magnitude and phase files
-    mag_pth = pth + line + 'M1D' + channel
-    phs_pth = pth + line + 'P1D' + channel
-
-    # load and organize the magnitude file
-    mag = np.fromfile(mag_pth, dtype='>i4')
-    ncol = int(len(mag) / nsamp)
-    mag = np.transpose(np.reshape(mag, (ncol, nsamp))) / 10000
-
-    # load and organize the phase file
-    phs = np.fromfile(phs_pth, dtype='>i4')
-    ncol = int(len(phs) / nsamp)
-    phs = np.transpose(np.reshape(phs, (ncol, nsamp))) / 2**16
-
-    return mag, phs
-
-def load_S2_bxds(pth, channel, nsamp=3200):
-    '''
-    function for loading data from S2_FIL. these data are interpolated to
-    a 1m trace spacing with some azimuthal filtering but are not range
-    compressed or SAR focused.
-
-    Inputs:
-    ------------
-           pth: string specifying the path to the line of interest
-       channel: string specifying the MARFA channel
-         nsamp: number of fast-time samples
-
-    Outputs:
-    ------------
-        output is an array of bxds integers
-    '''
-
-    fn = pth + 'bxds' + channel + '.i'
-    arr = np.fromfile(fn, dtype='<i2')
-    ncol = int(len(arr) / nsamp)
-    bxds = np.transpose(np.reshape(arr, (ncol, nsamp)))
-
-    return bxds
-
-def load_pik1(line, channel, pth='./Test Data/MARFA/', nsamp=3200, IQ='mag'):
-    '''
-    function for loading MARFA data (magnitude and phase) for a specific line
-
-    Inputs:
-    ------------
-          line: string specifying the line of interest
-       channel: string specifying MARFA channel
-           pth: path to line of interest
-         nsamp: number of fast-time samples
-            IQ: in-phase or quadrature
-
-    Outputs:
-    ------------
-        outputs are arrays of the magnitude and phase
-    '''
-
-    # set path to the magnitude and phase files
-    if IQ == 'mag':
-        pth = pth + line + 'MagLoResInco' + channel
-    elif IQ == 'phs':
-        pth = pth + line + 'PhsLoResInco' + channel
-
-    # load and organize the data
-    data = np.fromfile(pth, dtype='>i4')
-    ncol = int(len(data) / nsamp)
-    if IQ == 'mag':
-        data = np.transpose(np.reshape(data, (ncol, nsamp))) / 10000
-    elif IQ == 'phs':
-        data = np.transpose(np.reshape(data, (ncol, nsamp))) / 2**24
-
-    return data
-
-def load_power_image(line, channel, trim, fresnel, mode, pth='./Test Data/MARFA/'):
-    '''
-    function for loading combined and focused MARFA data products and
-    then stacking that to a desired trace spacing interval
-
-    Inputs:
-    ------------
-          line: string specifying the line of interest
-       channel: string specifying the MARFA channel
-          trim: limits used to trim the full profile
-       fresnel: Fresnel zone length in units of trace spacings
-          mode: mode to use when stacking range lines to Fresenl zone interval
-           pth: path the relevant MARFA files
-
-    Outputs:
-    ------------
-       power image for the rangeline of interst
-    '''
-
-    # load the MARFA dataset
-    mag, phs = load_marfa(line, channel, pth)
-    if trim[3] != 0:
-        mag = mag[trim[0]:trim[1], trim[2]:trim[3]]
-
-    # incoherently stack to desired trace spacing
-    if fresnel != 1:
-        if mode == 'summed':
-            output = stack(mag, fresnel)
-        elif mode == 'averaged':
-            output = np.divide(stack(mag, fresnel), fresnel)
-    else:
-        output = mag
-
-    return output
-
-def convert_to_complex(magnitude, phase, mag_dB=True, pwr_flag=True):
-    '''
-    converting MARFA datasets back to complex valued voltages
-
-    Inputs:
-    ------------
-      magnitude: array of magnitudes
-          phase: array of phases
-         mag_dB: flag for indicating whether the input magnitudes as in dB
-       pwr_flag: flag for indicating whether the input magnitudes are in power
-
-    Outputs:
-    ------------
-        complex array of voltages
-    '''
-
-    # get magnitudes out of dB if they are
-    if mag_dB:
-        if pwr_flag:
-            magnitude = 10 ** (magnitude / 20)
-        else:
-            magnitude = 10 ** (magnitude / 10)
-
-    # calculate the complex values
-    cmp = magnitude * np.exp(1j * phase)
-
-    return cmp
-
-def convert_to_magphs(cmp, mag_dB=True, pwr_flag=True):
-    '''
-    converting MARFA datasets back to magnitude and phase
-
-    Inputs:
-    ------------
-      magnitude: array of complex values
-         mag_dB: flag for indicating whether the input magnitudes as in dB
-       pwr_flag: flag for indicating whether the input magnitudes are in power
-
-    Outputs:
-    ------------
-        arrays of magntiude and phase [rad]
-    '''
-
-    # calculate magnitudes
-    if mag_dB:
-        if pwr_flag:
-            magnitude = 20 * np.log10(np.abs(cmp))
-        else:
-            magnitude = 10 * np.log10(np.abs(cmp))
-
-    # calculate the phases
-    phase = np.angle(cmp)
-
-    return magnitude, phase
-
-def stack(data, fresnel, datatype='float'):
-    '''
-    stacking data to a new trace posting interval
-
-    Inputs:
-    ------------
-          data: data to be stacked
-       fresnel: trace spacing according to Fresnel zone
-                -- must be given in integers of the trace spacing for the input
-                   radargrams
-      datatype: type of output (float, complex, int ...)
-
-    Output:
-    ------------
-        stacked array
-    '''
-
-    # incoherently stack to desired trace spacing
-    indices = np.arange(np.floor(fresnel / 2) + 1, np.size(data, axis=1), fresnel) - 1
-    if np.size(data, axis=1) - indices[-1] < np.floor(fresnel / 2):
-        col = len(indices) - 1
-    else:
-        col = len(indices)
-
-    # pre-define the output
-    if datatype == 'complex':
-        output = np.zeros((np.size(data, axis=0), col), dtype=complex)
-    elif datatype == 'float':
-        output = np.zeros((np.size(data, axis=0), col), dtype=float)
-
-    # perform stacking
-    for ii in range(col):
-        start_ind = int(indices[ii] - np.floor(fresnel / 2))
-        end_ind = int(indices[ii] + np.floor(fresnel / 2))
-        output[:, ii] = np.sum(data[:, start_ind:end_ind], axis=1)
-
-    return output
-
-def stacked_power_image(magA, phsA, magB, phsB, fresnel, mode):
-    '''
-    producing a combined power image at the desired trace posting interval
-    from the two antenna datasets
-
-    Inputs:
-    ------------
-         magA: array of magnitudes [typically dB] for antenna A
-         phsA: array of phases [radians] for antenna A
-         magB: array of magnitudes [typically dB] for antenna B
-         phsB: array of phases [radians] for antenna B
-      fresnel: trace spacing according to Fresnel zone
-               -- must be given in integers of the trace spacing for the input
-                  radargrams
-         mode: how amplitudes in the power image are represented
-               -- 'averaged': average amplitude of the stack
-               -- 'summed': sum of the stack
-
-    Output:
-    ------------
-        real-valued power image at the Fresnel zone trace spacing from the two
-        antennae
-    '''
-
-    # make sure the new trace spacing passed is odd
-    if fresnel % 2 != 1:
-        fresnel = fresnel - 1
-
-    # convert back to complex values
-    cmpA = convert_to_complex(magA, phsA)
-    cmpB = convert_to_complex(magB, phsB)
-
-    # coherently combine the two antennas
-    comb_cmp = np.multiply(cmpA, np.conj(cmpB))
-
-    # produce a combined power image
-    comb_mag, comb_phs = convert_to_magphs(comb_cmp)
-
-    # incoherently stack to desired trace spacing
-    if mode == 'summed':
-        output = stack(comb_mag, fresnel)
-    elif mode == 'averaged':
-        output = np.divide(stack(comb_mag, fresnel), fresnel)
-
-    return output
-
-def stacked_correlation_map(cmpA, cmpB, fresnel, n=2, az_step=1):
-    '''
-    producing a correlation map at the desired trace posting interval from the
-    two antenna datasets. Taken from Rosen et al. (2000) - Equation 57
-
-    Inputs:
-    ------------
-         cmpA: antenna A complex-valued radargram
-         cmpB: antenna B complex-valued radargram
-      frensel: trace spacing according to Fresnel zone
-               -- must be given in integers of the trace spacing for the input
-                  radargrams
-            n: fast-time smoother required during implementation
-               of the Castelletti et al. (2018) approach
-      az_step: azimuthal sample interval during multi-look
-
-    Outputs:
-    ------------
-        real-valued map of correlation
-    '''
-
-    # make sure the new trace spacing passed is odd
-    if fresnel % 2 != 1:
-        frensel = fresnel - 1
-
-    # calculate correlation map and average (multi-look) if desired
-    if fresnel != 1:
-        
-        #top = np.divide(stack(np.multiply(cmpA, np.conj(cmpB)), fresnel, datatype='complex'), fresnel)
-        #bottomA = np.divide(stack(np.square(np.abs(cmpA)), fresnel), fresnel)
-        #bottomB = np.divide(stack(np.square(np.abs(cmpB)), fresnel), fresnel)
-        
-        # setup bounds for each multilook window (output range line in middle)
-        indices = np.arange(np.floor(fresnel / 2) + 1, np.size(cmpA, axis=1), fresnel) - 1
-        if np.size(cmpA, axis=1) - indices[-1] < np.floor(fresnel / 2):
-            col = len(indices) - 1
-        else:
-            col = len(indices)
-        # predefine the correlation map
-        corrmap = np.zeros((np.size(cmpA, axis=0), col), dtype=float)
-        # calculate correlation map
-        for ii in range(col):
-            num = np.floor((fresnel / 2) / az_step)
-            val = np.multiply(az_step, np.arange(-num, num + 0.1))
-            val = indices[ii] + val
-            #start_ind = int(indices[ii] - np.floor(fresnel / 2))
-            #end_ind = int(indices[ii] + np.floor(fresnel / 2))
-            for jj in range(len(cmpA)):
-                ywindow = np.arange(jj, jj + n, 1)
-                viable = np.argwhere(ywindow <= len(cmpA) - 1)
-                ywindow = ywindow[viable]
-                #S1 = cmpA[ywindow.astype(int), np.arange(start_ind, end_ind, az_step)]
-                #S2 = cmpB[ywindow.astype(int), np.arange(start_ind, end_ind, az_step)]
-                S1 = cmpA[ywindow.astype(int), val.astype(int)]
-                S2 = cmpB[ywindow.astype(int), val.astype(int)]
-                top = np.mean(np.multiply(S1, np.conj(S2)))
-                bottomA = np.mean(np.square(np.abs(S1)))
-                bottomB = np.mean(np.square(np.abs(S2)))
-                bottom = np.sqrt(np.multiply(bottomA, bottomB))
-                corrmap[jj, ii] = np.abs(np.divide(top, bottom))
-    else:
-        top = np.multiply(cmpA, np.conj(cmpB))
-        bottomA = np.square(np.abs(cmpA))
-        bottomB = np.square(np.abs(cmpB))
-<<<<<<< HEAD
-        bottom = np.sqrt(np.multiply(bottomA, bottomB))
-        corrmap = np.abs(np.divide(top, bottom))
-  
-=======
-    bottom = np.sqrt(np.multiply(bottomA, bottomB))
-    corrmap = np.divide(top, bottom)
-
->>>>>>> 3cf21a58
-    return corrmap
-
-def stacked_interferogram(cmpA, cmpB, fresnel, rollphase, roll=True, n=2, az_step=1):
-    '''
-    producing a phase interferogram at the desired trace posting interval from
-    the two antenna datasets
-
-    Inputs:
-    ------------
-         cmpA: complex-valued antenna A radargram
-         cmpB: complex-valued antenna B radargram
-      fresnel: trace spacing according to Fresnel zone
-               -- must be given in integers of the trace spacing for the input
-                  radargrams
-               -- if set to something less than 1, the interferogram is smoothed
-                  and stacked
-    rollphase: interferometric phase related to roll
-         roll: True/False flag to apply roll correction
-            n: fast-time smoother required during implementation
-               of the Castelletti et al. (2018) approach
-      az_step: azimuthal sample interval during multi-look
-
-    Output:
-    ------------
-        real-valued interferogram at the Fresnel zone trace spacing from the
-        two antennae
-    '''
-
-    # make sure the new trace spacing passed is odd
-    if fresnel % 2 != 1:
-        fresnel = fresnel - 1
-
-    # calculate interferogram
-    if fresnel <= 1:
-        output = np.angle(np.multiply(cmpA, np.conj(cmpB)))
-        if roll:
-            for ii in range(np.size(output, axis=1)):
-                output[:, ii] = output[:, ii] + rollphase[ii]
-    else:
-        # setup bounds for each multilook window (output range line in middle)
-        indices = np.arange(np.floor(fresnel / 2) + 1, np.size(cmpA, axis=1), fresnel) - 1
-        if np.size(cmpA, axis=1) - indices[-1] < np.floor(fresnel / 2):
-            col = len(indices) - 1
-        else:
-            col = len(indices)
-        # predefine the interferogram
-        output = np.zeros((np.size(cmpA, axis=0), col), dtype=float)
-        # calculate interferogram
-        for ii in range(col):
-            num = np.floor((fresnel / 2) / az_step)
-            val = np.multiply(az_step, np.arange(-num, num + 0.1))
-            val = indices[ii] + val
-            #start_ind = int(indices[ii] - np.floor(fresnel / 2))
-            #end_ind = int(indices[ii] + np.floor(fresnel / 2))
-            for jj in range(len(cmpA)):
-                ywindow = np.arange(jj, jj + n, 1)
-                viable = np.argwhere(ywindow <= len(cmpA) - 1)
-                ywindow = ywindow[viable]
-                #S1 = cmpA[ywindow.astype(int), np.arange(start_ind, end_ind, az_step)]
-                #S2 = cmpB[ywindow.astype(int), np.arange(start_ind, end_ind, az_step)]
-                S1 = cmpA[ywindow.astype(int), val.astype(int)]
-                S2 = cmpB[ywindow.astype(int), val.astype(int)]
-                temp = np.mean(np.multiply(S1, np.conj(S2)))
-                output[jj, ii] = np.angle(temp)
-            if roll:
-                #output[:, ii] = output[:, ii] - np.mean(rollphase[start_ind:end_ind])
-                output[:, ii] = output[:, ii] + np.mean(rollphase[val.astype(int)])
-        #inter = np.zeros((len(cmpA), np.size(cmpA, axis=1)), dtype=float)
-        #for ii in range(np.size(cmpA, axis=1)):
-        #    #if ii % 500 == 0:
-        #    #    print(str(ii), 'of', str(np.size(cmpA, axis=1)))
-        #    xwindow = np.arange(ii - (fresnel - 1) / 2, ii + 1 +(fresnel - 1) / 2, 1)
-        #    if ii < fresnel:
-        #        viable = np.argwhere(xwindow >= 0)
-        #        xwindow = np.transpose(xwindow[viable])
-        #    if np.size(cmpA, axis=1) - ii < fresnel:
-        #        viable = np.argwhere(xwindow < np.size(cmpA, axis=1) - 1)
-        #        xwindow = np.transpose(xwindow[viable])
-        #    for jj in range(len(cmpA)):
-        #        ywindow = np.arange(jj, jj + n, 1)
-        #        viable = np.argwhere(ywindow <= len(cmpA) - 1)
-        #        ywindow = ywindow[viable]
-        #        temp = np.mean(np.multiply(cmpA[ywindow.astype(int), xwindow.astype(int)], np.conj(cmpB[ywindow.astype(int), xwindow.astype(int)])))
-        #        inter[jj, ii] = np.angle(temp)
-        #    if roll:
-        #        inter[:, ii] = inter[:, ii] - np.mean(rollphase[xwindow.astype(int)])
-
-    #if fresnel != 1:
-    #    output = np.divide(stack(inter, fresnel), fresnel)
-    #else:
-    #    output = inter
-
-    return output
-
-def FOI_extraction(image, FOI):
-    '''
-    extract the interferometric from a 2D array at the location of a specific FOI
-
-    Inputs:
-    ------------
-          image: 2D array
-            FOI: array with pick FOI
-                 - FOI array should have the same dimensions as image with
-                   samples related to the FOI marked with ones
-
-    Output:
-    ------------
-        extracted information
-    '''
-
-    # extract indices related to the FOI
-    indices = np.argwhere(FOI == 1)
-
-    # extract information related to these indices
-    output = image[indices[:, 0], indices[:, 1]]
-
-    return output
-
-def ipdf(N, gamma, iphi, phi0):
-    '''
-    Calculate an empirical interferometric probability density function for a
-    nadir reflector with defined parameters
-
-    Inputs:
-    ------------
-         N: number of interferometric looks
-     gamma: interferometric correlation
-       iphi: interferometric phase angles [rad]
-       phi0: center of interferometric phase pdf [rad]
-
-    Output:
-    ------------
-        interferometric phase pdf
-    '''
-
-    beta = gamma * np.cos(iphi - phi0)
-    ghf = scipy.special.hyp2f1(1, N, 1/2, beta**2)
-    G1 = scipy.special.gamma(N + 1/2)
-    G2 = scipy.special.gamma(1/2)
-    G3 = scipy.special.gamma(N)
-    f = (((1 - gamma**2)**N) / (2 * np.pi)) * ghf
-    f = f + ((G1 * ((1 - gamma**2)**N) * beta) / \
-       (2 * G2 * G3 * (1 - beta**2)**(N + 1/2)))
-
-    return f
-
-def empirical_pdf(fc, B, fresnel, gamma, phi_m=0):
-    '''
-    Calculate an empirical interferometric probability density function for the
-    picked feature of interest as if it were at nadir
-
-    Inputs:
-    ------------
-           fc: radar center frequency [Hz]
-            B: interferometric baseline [m]
-      fresnel: trace spacing according to Fresnel zone
-               -- must be given in integers of the trace spacing for the input
-                  radargrams
-        gamma: interferometric correlation
-        phi_m: mean interferometric phase angle of the FOI
-
-    Output:
-    ------------
-        phi: interferometric phase angles
-          f: interferometric phase pdf
-    '''
-
-    # calculate the nadir emprirical interferometric phase pdf
-    phi = np.linspace(-np.pi, np.pi, 10000)
-    #phi = (2 * np.pi * B * np.sin(phi)) / (299792458 / fc)
-    f = ipdf(fresnel, gamma, phi, np.deg2rad(phi_m))
-
-    return phi, f
-
-def empirical_sample_mean(N, Nf, iphi, gamma, phi_m=0):
-    '''
-    Calculate the variance of the interferometric phase pdf as well as the
-    sample error of the mean
-
-    Inputs:
-    ------------
-          N: trace spacing according to Fresnel zone
-               -- must be given in integers of the trace spacing for the input
-                  radargrams
-         Nf: number of multi-looked pixels used to define the FOI
-       iphi: empirical interferometric phase angles
-      gamma: interferometric correlation
-      phi_m: mean interferometric phase of empirical pdf
-
-    Output:
-    ------------
-      sigma_phi: variance of the interferometric phase pdf
-        sigma_m: sample error of the mean
-    '''
-
-    # calculate the standard deviation of the emprirical phase distribution
-    func = lambda x: np.multiply(x**2, ipdf(N, gamma, x, np.deg2rad(phi_m)))
-    sigma_phi = np.rad2deg(np.sqrt(integrate.quad(func, -np.pi, np.pi)[0]))
-
-    # calculate the empirical sample mean based on procedures presented in
-    # Haynes et al. (2018)
-    if sigma_phi < 30:
-        # characterize sample mean for Gaussian distribution
-        sigma_m = np.divide(sigma_phi, np.sqrt(Nf))
-    else:
-        # perform Monte Carlo simulations to characterize the sample mean if
-        # SNR or number of looks is too small
-        simulations = int(5E5)
-        M = np.zeros((simulations, 1), dtype=float)
-        #phi = np.linspace(-np.pi, np.pi, 10000)
-        f = ipdf(N, gamma, iphi, np.deg2rad(phi_m))
-        for ii in range(simulations):
-            # draw Nf samples from the emprirical interferometric phase pdf
-            phin = np.random.choice(iphi, Nf, p=np.divide(f, sum(f)))
-            # calculate the sample mean of the selected Nf samples
-            #M[ii] = np.angle(np.mean(np.exp(np.multiply(1j, phin))), deg=True)
-            M[ii] = np.rad2deg(np.mean(phin))
-        sigma_m = np.sqrt(np.var(M))
-
-    return sigma_m
-
-def sinc_interpolate(data, orig_sample_interval, subsample_factor):
-    '''
-    function for interpolating a vector using a sinc interpolation kernel
-
-    Inputs:
-    ------------
-                      data: input data vector
-      orig_sample_interval: sampling interval of the input data
-          subsample_factor: factor used to subsample the input data at
-
-    Outputs:
-    ------------
-        output is the interpolated data vector
-    '''
-
-    # define sample vectors
-    new_sample_interval = orig_sample_interval / subsample_factor
-    orig_t = np.arange(0, (len(data) - 1) * orig_sample_interval, orig_sample_interval)
-    new_t = np.arange(0, len(data) * orig_sample_interval, new_sample_interval)
-
-    # perform the interpolation
-    sincM = np.tile(new_t, (len(orig_t), 1)) - np.tile(orig_t[:, np.newaxis], (1, len(new_t)))
-    output = np.dot(data, np.sinc(sincM / orig_sample_interval))
-
-    return output
-
-def frequency_interpolate(data, subsample_factor):
-    '''
-    function for interpolating a vector by padding the data in the frequency
-    domain.
-
-    Inputs:
-    ------------
-                  data: complex-valued range line
-      subsample_factor: factor by which the user wants to subsample the data by
-
-    Outputs:
-    ------------
-       interpolated data vector
-    '''
-
-    fft = np.fft.fft(data, norm='ortho')
-    fft_shift = np.fft.fftshift(fft)
-    x = int((len(data) * subsample_factor - len(data)) / 2)
-    fft_int = np.pad(fft_shift, (x, x), 'constant', constant_values=(0, 0))
-    fft_int_shift = np.fft.fftshift(fft_int)
-
-    return np.fft.ifft(fft_int_shift, norm='ortho')
-
-def coregistration(cmpA, cmpB, orig_sample_interval, subsample_factor, shift=30):
-    '''
-    function for sub-sampling and coregistering complex-valued range lines
-    from two radargrams as requried to perform interferometry. Follows the
-    steps outlines in Castelletti et al. (2018)
-
-    Inputs:
-    -------------
-                      cmpA: complex-valued input A radargram
-                      cmpB: complex-valued input B radargram
-      orig_sample_interval: sampling interval of the input data
-          subsample_factor: factor used modify the original fast-time sampling
-                            interval
-
-    Outputs:
-    -------------
-       coregA: coregistered complex-valued A radargram
-       coregB: coregistered complex-valued B radargram
-    '''
-
-    # define the output
-    coregA = np.zeros((len(cmpA), np.size(cmpA, axis=1)), dtype=complex)
-    coregB = np.zeros((len(cmpB), np.size(cmpB, axis=1)), dtype=complex)
-
-    for ii in range(np.size(cmpA, axis=1)):
-        # subsample
-        subsampA = sinc_interpolate(cmpA[:, ii], orig_sample_interval, subsample_factor)
-        subsampB = sinc_interpolate(cmpB[:, ii], orig_sample_interval, subsample_factor)
-        #subsampA = frequency_interpolate(cmpA[:, ii], subsample_factor)
-        #subsampB = frequency_interpolate(cmpB[:, ii], subsample_factor)
-
-        #if ii == 0:
-        #    plt.figure()
-        #    plt.plot(np.linspace(0, 1, len(cmpA)), np.abs(cmpA[:, ii]), label='original A')
-        #    plt.plot(np.linspace(0, 1, len(subsampA)), np.abs(subsampA), label='interpolated A')
-        #    plt.plot(np.linspace(0, 1, len(cmpB)), np.abs(cmpB[:, ii]), label='original B')
-        #    plt.plot(np.linspace(0, 1, len(subsampB)), np.abs(subsampB), label='interpolated B')
-        #    plt.legend()
-        #    plt.show()
-
-        # co-register and shift
-        shifts = np.arange(-1 * shift, shift, 1)
-        rho = np.zeros((len(shifts), ), dtype=float)
-        for jj in range(len(shifts)):
-            tempA = np.abs(np.mean(np.multiply(subsampA, np.conj(np.roll(subsampB, shifts[jj])))))
-            tempB = np.mean(np.square(np.abs(subsampA)))
-            tempC = np.mean(np.square(np.abs(np.roll(subsampB, shifts[jj]))))
-            tempD = np.sqrt(np.multiply(tempB, tempC))
-            rho[jj] = np.divide(tempA, tempD)
-        to_shift = shifts[np.argwhere(rho == np.max(rho))][0][0]
-        subsampB = np.roll(subsampB, to_shift)
-        # remove subsampling
-        coregA[:, ii] = subsampA[np.arange(0, len(subsampA), subsample_factor)]
-        coregB[:, ii] = subsampB[np.arange(0, len(subsampB), subsample_factor)]
-
-    return coregA, coregB
-
-def read_ztim(filename, field_names=None):
-    '''
-    Function to read a binary ztim file.
-
-    Inputs:
-    -------------
-          filename: path to the ztim file
-       field_names: names of the data columns in the ztim file
-
-    Output:
-    ------------
-        data frame of the ztim 
-    '''
-
-    ztim_format = 'S1, i2, i2, i4'
-    ztim_names = ['PLUS', 'YEAR', 'DAY', 'itim']
-    field_format = ', f8'
-
-    with open(filename, 'rb') as zfile:
-        zformat = zfile.readline()
-        num_fields = len(zformat.lstrip(b'zfil1z').rstrip())
-        zformat = ztim_format + num_fields * field_format
-
-        if field_names is None:
-            field_names = ['d' + str(elem) for elem in range(num_fields)]
-
-        data = np.core.records.fromfile(zfile, formats=zformat, names=ztim_names + field_names,
-                            aligned=True, byteorder='>')
-
-    return pd.DataFrame(data) 
-
-def load_roll(treg_path, s1_path):
-    '''
-    Function to extract and interpolate aircraft roll information such that it can
-    be compared to the MARFA 1m focused data product.
-
-    Inputs:
-    -------------
-       treg_path: path to the 'treg' folder containing the relavant ztim binary
-                  file from which the roll data will be loaded
-         s1_path: path to the 'S1_POS' folder containing the relevant 'ztim_xyhd'
-                  ascii file for the specific line being investigated.
-
-    Output:
-    ------------
-       interpolated roll vector at 1m trace intervals
-    '''
-
-    ## load the roll data
-    #norm_roll = np.genfromtxt(norm_path + 'roll_ang')
-    #
-    ## extract the ztim vector from norm
-    #temp = pd.read_csv(norm_path + 'syn_ztim', header=None)
-    #norm_ztim = np.zeros((len(temp), ), dtype=float)
-    #for ii in range(len(norm_ztim)):
-    #    norm_ztim[ii] = float(temp[2][ii].replace(')', ''))
-    #del temp
-
-    # load base roll and timing data
-    fn = treg_path + 'ztim_llzrphsaaa.bin'
-    fieldnames = ['lat', 'long', 'z', 'roll', 'pitch', 'heading', 'sigma', 'EW_acc', 'NS_acc', 'z_acc']
-    test = read_ztim(fn, fieldnames)
-    norm_ztim = test['itim']
-    norm_roll = test['roll']
-
-    # load the timing and alongtrack position associated with each range line
-    # from the S1_POS folder
-    temp = pd.read_csv(s1_path + 'ztim_xyhd', header=None, delimiter=' ')
-    S1_ztim = np.zeros((len(temp), ), dtype=float)
-    S1_dist = np.zeros((len(temp), ), dtype=float)
-    for ii in range(len(S1_ztim)):
-        S1_ztim[ii] = float(temp[2][ii].replace(')', ''))
-        S1_dist[ii] = float(temp[6][ii])
-    del temp
-
-    # interpolate norm_roll to S1_ztim
-    S1_roll = np.interp(S1_ztim, norm_ztim, norm_roll)
-
-    # interpolate S1_roll to a 1m product
-    one_m_dist = np.arange(np.floor(min(S1_dist)), np.ceil(max(S1_dist)), 1)
-    one_m_roll = np.interp(one_m_dist, S1_dist, S1_roll)
-
-    return one_m_dist, one_m_roll
-
-def roll_correction(l, B, trim, norm_path, s1_path, roll_shift=0):
-    '''
-    Function to correct phase of each radargram for aircraft roll.
-
-    Inputs:
-    -------------
-               l: radar wavelength [m]
-               B: interferometric baseline [m]
-            trim: bounds on the portion of the radargram under investigation
-       norm_path: path to the 'norm' folder containing the relevant 'roll_ang'
-                  and 'syn_ztim' ascii files for the specific line being
-                  investigated
-         s1_path: path to the 'S1_POS' folder containing the relevant 'ztim_xyhd'
-                  ascii file for the specific line being investigated
-      roll_shift: DC shift we want to apply to the roll channel that changes
-                  the zero baseline
-
-    Outputs:
-    -------------
-        roll_phase: phase relating to roll [rad]
-          roll_ang: recorded roll angle [rad]
-    '''
-
-    # load the roll data
-    roll_dist, roll_ang = load_roll(norm_path, s1_path)
-    roll_dist = roll_dist[trim[2]:trim[3]]
-    roll_ang = roll_ang[trim[2]:trim[3]] + roll_shift
-    roll_ang = np.deg2rad(roll_ang)
-
-    # convert roll angle to a phase shift as if the roll angle represents
-    # a change in the radar look angle
-<<<<<<< HEAD
-    roll_phase = np.multiply(np.divide(2 * np.pi * B, l), np.sin(-1 * roll_ang))
-=======
-    roll_phase = np.multiply(np.divide(2 * np.pi * B, l),
-                             np.sin(np.deg2rad(roll_ang)))
->>>>>>> 3cf21a58
-
-    return roll_phase, roll_ang
-
-def cinterp(sweep_fft, index):
-    '''
-    Function called during the denoise and dechirp of HiCARS/MARFA airborne data
-
-    Inputs:
-    -------------
-       sweep_fft: fft of the sweep
-           index: bin affected by the L0 noise
-
-    Outputs:
-    ------------
-       output is corrected fft of the sweep
-    '''
-
-    r = (np.abs(sweep_fft[index - 1]) + np.abs(sweep_fft[index + 1])) / 2
-    t1 = np.angle(sweep_fft[index - 1])
-    t2 = np.angle(sweep_fft[index + 1])
-    if (np.abs(t1 - t2) > np.pi):
-        t1 = t1 + 2 * np.pi
-    theta = (t1 + t2) / 2
-    sweep_fft[index] = r * (np.cos(theta) + 1j * np.sin(theta))
-
-    return sweep_fft
-
-def get_ref_chirp(path, bandpass=True, nsamp=3200):
-    '''
-    Load the HiCARS/MARFA reference chirp
-
-    Inputs:
-    ------------
-                 I_path: path to array of the integer component of the chirp
-                 Q_path: path to array of the quadrature component of the chirp
-               bandpass: bandpass sampling, False for legacy HiCARS.
-                         disables cinterp and flips the chirp
-     trunc_sweep_length: number of samples
-
-    Outputs:
-    -------------
-       frequency-domain representation of the HiCARS reference chirp
-    '''
-
-    I = np.fromfile(path + 'I.bin', '>i4')
-    Q = np.fromfile(path + 'Q.bin', '>i4')
-    if not bandpass:
-        rchirp = np.flipud(I + np.multiply(1j, Q))
-    else:
-        rchirp = I + np.multiply(1j, Q)
-
-    return np.fft.fft(rchirp, n=nsamp)
-
-def hamming(trunc_sweep_length):
-    '''
-    Compute a hamming window
-
-    Inputs:
-    --------------
-      trunc_sweep_length: number of samples
-
-    Outputs:
-    --------------
-       hamming window
-    '''
-
-    filt = np.zeros((trunc_sweep_length, ))
-    a = np.round(2.5 * trunc_sweep_length / 50)
-    b = np.round(17.5 * trunc_sweep_length / 50)
-    diff = b - a
-    hamming = np.sin(np.arange(0, 1, 1/diff) * np.pi)
-    filt[int(a):int(b)] = np.transpose(hamming)
-    filt[int(trunc_sweep_length - b + 2):int(trunc_sweep_length - a + 2)] = hamming
-
-    return filt
-
-def denoise_and_dechirp(gain, sigwin, raw_path, geo_path, chirp_path,
-                        output_samples=3200, do_cinterp=True):
-    '''
-    Denoise and dechirp HiCARS/MARFA data
-
-    Inputs:
-    ------------
-               gain: sets which MARFA interferometric datasets are to be analyzed
-             sigwin: section of the full range line being analyzed [samples]
-           raw_path: path to the raw radar bxds files living under ORIG
-           geo_path: path to the geometry files that live under S2_FIL
-         chirp_path: path to the files containing the integer and quadrature components
-                     of the reference chirp
-     output_samples: number of output fast-time samples (3200 for MARFA)
-         do_cinterp: (does something for HiCARS)
-
-    Output:
-    -----------
-      denoised and dechirped HiCARS/MARFA data
-    '''
-
-    # load the bxds datasets
-    if gain == 'low':
-        bxdsA = raw_bxds_load(raw_path, geo_path, '5', sigwin)
-        bxdsB = raw_bxds_load(raw_path, geo_path, '7', sigwin)
-    elif gain == 'high':
-        bxdsA = raw_bxds_load(raw_path, geo_path, '6', sigwin)
-        bxdsB = raw_bxds_load(raw_path, geo_path, '8', sigwin)
-
-    # trim of the range lines if desired
-    if sigwin[3] != 0:
-        bxdsA = bxdsA[:, sigwin[2]:sigwin[3]]
-        bxdsB = bxdsB[:, sigwin[2]:sigwin[3]]
-
-    # prepare the reference chirp
-    hamm = hamming(output_samples)
-    refchirp = get_ref_chirp(chirp_path, bandpass=False, nsamp=output_samples)
-
-    #plt.figure()
-    #plt.subplot(311); plt.imshow(np.abs(bxdsA[sigwin[0]:sigwin[1], :]), aspect='auto'); plt.title('bxdsA')
-    #plt.subplot(312); plt.imshow(np.abs(bxdsB[sigwin[0]:sigwin[1], :]), aspect='auto'); plt.title('bxdsB')
-    #plt.subplot(313)
-    #plt.plot(20 * np.log10(np.abs(bxdsA[0:200, 0000])), label='bxdsA - 0')
-    #plt.plot(20 * np.log10(np.abs(bxdsA[0:200, 1000])), label='bxdsA - 1000')
-    #plt.plot(20 * np.log10(np.abs(bxdsA[0:200, 2000])), label='bxdsA - 2000')
-    #plt.plot(20 * np.log10(np.abs(bxdsB[0:200, 0000])), label='bxdsB - 0')
-    #plt.plot(20 * np.log10(np.abs(bxdsB[0:200, 1000])), label='bxdsB - 1000')
-    #plt.plot(20 * np.log10(np.abs(bxdsB[0:200, 2000])), label='bxdsB - 2000')
-    #plt.legend()
-    #plt.show()
-
-    # prepare the outputs
-    dechirpA = np.zeros((len(bxdsA), np.size(bxdsA, axis=1)), dtype=complex)
-    dechirpB = np.zeros((len(bxdsB), np.size(bxdsB, axis=1)), dtype=complex)
-
-    # dechirp
-    for ii in range(np.size(bxdsA, axis=1)):
-        dechirpA[:, ii] = dechirp(bxdsA[:, ii], refchirp, do_cinterp)
-    for ii in range(np.size(bxdsB, axis=1)):
-        dechirpB[:, ii] = dechirp(bxdsB[:, ii], refchirp, do_cinterp)
-
-    return dechirpA, dechirpB
-
-def dechirp(trace, refchirp, do_cinterp, output_samples=3200):
-    '''
-    Range line dechirp processor
-
-    Inputs:
-    -----------
-            trace: radar range line
-         refchirp: reference chirp
-       do_cinterp: (does something for HiCARS/MARFA data)
-
-    Outputs:
-    -----------
-      dechirped range line
-    '''
-
-    # find peak energy below blanking samples
-    shifter = int(np.median(np.argmax(trace)))
-    trace = np.roll(trace, -shifter)
-
-    #DFT = np.fft.fft(trace)
-    DFT = np.fft.fft(signal.detrend(trace))
-
-    if do_cinterp:
-        # Remove five samples per cycle problem
-        DFT = cinterp(DFT, int(output_samples * (1 / 5) + 1))
-        DFT = cinterp(DFT, int(output_samples * (1 - 1 / 5) + 1))
-        # Remove the first harmonic for five samples
-        DFT = cinterp(DFT, int(output_samples * (2 / 5) + 1))
-        DFT = cinterp(DFT, int(output_samples * (1 - 2 / 5) + 1))
-
-    # do the dechirp
-    Product = np.multiply(refchirp, DFT)
-    Dechirped = np.fft.ifft(Product)
-    Dechirped = np.roll(Dechirped, shifter)
-
-    return Dechirped
-
-def chirp_phase_stability(reference, data, method='coherence', fs=50E6, rollval=10):
-    '''
-    Assessing the phase stability of the loop-back chirp. Will analyze
-    the stability in the loopback chirps for alongtrack variations. I
-    think the varibility between antennas shoudl be handled correctly
-    by the co-regesitration step later on.
-
-    Inputs:
-    ----------------
-       reference: complex-valued range-compressed loopback chirp used
-                  as a reference
-                  -- typically set to be the first one in the array
-            data: complex-valued loopback chirp data we want to compare
-                  against the reference
-          method: method to be used when assessing chirp stability
-                  -- coherence: use coherence to compare signals
-                     (doesn't work)
-                  -- xcorr: cross-correlate reference with data across
-                     some roll window to find the point of maximum
-                     correlation.
-              fs: HiCARS/MARFA fast-time sampling frequency [Hz]
-         rollval: number of fast-time samples to roll through when
-                  implementing xcorr method [-rollval, rollval)
-
-    Outputs:
-    ----------------
-      output is an assessment of phase stability
-    '''
-
-    reference = 20 * np.log10(np.abs(reference))
-    data = 20 * np.log10(np.abs(data))
-
-    if method == 'coherence':
-        ii = 1
-        if ii == 1:
-        #for ii in range(np.size(data, axis=1)):
-            Cxy, f = signal.coherence(np.angle(reference),
-                                      np.angle(data[:, ii]), fs,
-                                      nperseg=len(reference))
-    elif method == 'xcorr':
-        C = np.zeros((np.size(data, axis=1))) + -99999
-        for ii in range(np.size(data, axis=1)):
-            R = np.zeros((2 * rollval))
-            rolls = np.arange(-rollval, rollval)
-            for jj in range(len(rolls)):
-                CC = np.corrcoef(reference, np.roll(data[:, ii], rolls[jj]))
-                R[jj] = np.abs(CC[0, 1])
-            C[ii] = rolls[int(np.argwhere(R == np.max(R)))]
-
-    return C
-
-def phase_stability_adjustment(data, stability):
-    '''
-    application of chirp stability assessment results to the actual data.
-    simply a roll of the data by some number of samples.
-
-    Inputs:
-    ---------------
-          data: complex-valued radar data
-     stability: shifts required to achieve chirp stability
-
-    Outputs:
-    ---------------
-       chirp stability corrected complex-valued radar data
-    '''
-
-    out = np.zeros((len(data), np.size(data, axis=1)), dtype=complex)
-    for ii in range(np.size(data, axis=1)):
-        out[:, ii] = np.roll(data[:, ii], int(stability[ii]))
-
-    return out
-
-def quad3(X, X1, X2, X3, P1, P2, P3):
-    '''
-    function required in MARFA raw data load algorithm
-    '''
-
-    XX1 = X-X1
-    XX2 = X-X2
-    XX3 = X-X3
-    X1X2 = X1-X2
-    X2X3 = X2-X3
-    X3X1 = X3-X1
-    A = - (XX2*XX3)/(X1X2*X3X1)
-    B = - (XX1*XX3)/(X1X2*X2X3)
-    C = - (XX1*XX2)/(X3X1*X2X3)
-
-    return A*P1 + B*P2 + C*P3
-
-def raw_bxds_load(RadPath, GeoPath, channel, trim, DX=1, MS=3200, NR=1000, NRr=100):
-    '''
-    function to load raw MARFA bxds with the loopback chirp perserved.
-
-    Inputs:
-    ----------------
-        InPath: Path to the raw radar files
-       GeoPath: Path to the raw geometry files required to perform interpolation
-       channel: desired MARFA channel to load
-          trim: range lines of interest
-            DX: alongtrack range line spacing after interpolation
-            MS: number of fast-time samples in the output
-            NR: block size to load data
-           NRr: overlap between blocks(?)
-
-    Outputs:
-    ----------------
-       output is an array of raw MARFA data for the line and channel in question
-    '''
-
-    RadName = RadPath + 'bxds'
-    out = 0
-    HiCARS = 2
-    undersamp = True
-    combined = True
-    channel = int(channel)
-
-    # load metadata
-    Nc = np.fromfile(GeoPath + "Nc", dtype=int, sep=" ")
-    Xo = np.fromfile(GeoPath + "Xo", sep=" ")
-    NRt = np.fromfile(GeoPath + "NRt", dtype=int, sep=" ")
-
-    # define number of tears
-    NumTears = len(NRt)
-
-    # Make certain that NRr is an even number.
-    if NRr % 2 == 1:
-        NRr = NRr + 1
-
-    # Check for single block case and force variables accordingly.
-    if (NumTears == 1) and (NR > NRt[1-1]):
-        NR = NRt[1-1]
-        NRr = 0
-
-    # NRb = Number of records included in each along-track filtering block
-    NRb = NR + NRr
-
-    ifd = None
-#    OFD = open(OutName, "wb")
-
-    # Define Range Filtering.
-    # Tr = Range sampling time (0.02 microseconds; 50 MHz sampling)
-    Tr = 0.02
-    FilterR = np.zeros([MS, 1], complex)
-    Freq1 = 02.5
-    Freq2 = 17.5
-    M1 = int(math.floor((Freq1 * Tr * MS) + 0.5)) + 1
-    M2 = int(math.floor((Freq2 * Tr * MS) + 0.5)) + 1
-    BW = M2 - M1
-    #pcheck.pcheck(np.linspace(0.0,1.0,BW+1) * np.pi, 'Range')
-    Hanning = np.reshape(np.sin(np.linspace(0.0, 1.0, BW+1) * np.pi), (-1, 1))
-    FilterR[M1 - 1:M2] = Hanning
-    FilterR[MS + 2 - M2 - 1:MS + 2 - M1] = Hanning
-
-    # Define Along-Track Filtering.
-    # Ta = Along-track sampling time (0.0025 s; 400 Hz sampling)
-    Ta = 0.0025
-    FilterA = np.zeros([NRb, 1], complex)
-    Freq1 = 35.0
-    Freq2 = 40.0
-    N1 = int(math.floor((Freq1 * Ta * NRb) + 0.5)) + 1
-    N2 = int(math.floor((Freq2 * Ta * NRb) + 0.5)) + 1
-    BW = N2 - N1
-    #pcheck.pcheck(np.linspace(0.0,1.0,BW+1) * np.pi, 'Range')
-    Hanning = np.reshape(0.5 + 0.5 * np.cos(np.linspace(0.0, 1.0, BW + 1) * np.pi), (-1, 1))
-    FilterA[N1-1:N2] = Hanning
-    FilterA[NRb + 2 - N2 - 1:NRb + 2 - N1] = 1.0 - Hanning
-    FilterA[0:N1 - 1] = 1.0
-    FilterA[NRb + 3 - N1 - 1:NRb] = 1.0
-
-    # Combine into 2D Filter
-    Filter = FilterR * FilterA.conj().transpose()
-
-    if channel in (5, 6, 7, 8):
-        channel_specs = parse_channels('[1,%d,1,0,0]' % (int(channel)-4))
-    else:
-        raise Exception('filterRA: illegal channel number requested')
-    tracegen = unfoc.read_RADnhx_gen(RadName, channel_specs)
-    stackgen = unfoc.stacks_gen(tracegen, channel_specs, 1)
-
-    NumRead = []
-
-    # start processing
-
-    for NT in range(1, NumTears + 1):
-
-        # NRs = Number of records to process up to the next data tear
-        if NT == 1:
-            NRs = NRt[1 - 1]
-        else:
-            NRs = NRt[NT - 1] - NRt[NT - 1 - 1]
-
-        # NumNBlocks = Number of along-track blocks
-        NumNBlocks = max(1, int(math.floor((NRs + NR - 1 - NRr / 2) / NR)))
-
-    #    NB = 1
-    #    if NB == 1:
-    #    for NB in range(1, 3):
-        for NB in range(1, NumNBlocks + 1):
-
-            if NB > 1:
-                NRp = NumRead
-
-            # NumRead = Number of new records to read
-            NumRead = NR
-            if NB == 1:
-                NumRead = int(NR + (NRr/2))
-            if NB == NumNBlocks:
-                NumRead = int(NRs - ((NB-1)*NR) - (NRr/2))
-            if (NB == 1) and (NB == NumNBlocks):
-                NumRead = int(NRs)
-
-            # NGPri = Number of initial (start) record being processed this block
-            # NGPrf = Number of  final  (stop)  record being processed this block
-            # NOTE: NGPri and NGPrf are in the global index system, where
-            #       "global" refers to the full set of records.
-            # These variables are not used anywhere else in this code,
-            # but they are output here for progress reporting.
-            if NT == 1:
-                NGPri = ((NB - 1) * NR) - (NRr / 2) + 1
-                NGPrf = (NB * NR) + (NRr / 2)
-                if NB == 1:
-                    NGPri = 1
-                if NB == NumNBlocks:
-                    NGPrf = NRs
-            else:
-                NGPri = NRt[NT - 1 - 1] + ((NB - 1) * NR) - (NRr / 2) + 1
-                NGPrf = NRt[NT - 1 - 1] + (NB * NR) + (NRr / 2)
-                if NB == 1:
-                    NGPri = NRt[NT - 1 - 1] + 1
-                if NB == NumNBlocks:
-                    NGPrf = NRt[NT - 1 - 1] + NRs
-
-            # NGWri = Number of initial (start) record for controlling output on this processed block
-            # NGWrf = Number of  final  (stop)  record for controlling output on this processed block
-            # NOTE: NGWri and NGWrf are in the global index system, where
-            #       "global" refers to the full set of records.
-            # These variables are output for progress reporting.
-            if NT == 1:
-                NGWri = ((NB - 1) * NR) + 1
-                NGWrf = (NB * NR)
-                if NB == NumNBlocks:
-                    NGWrf = NRs
-            else:
-                NGWri = NRt[NT - 1 - 1] + ((NB - 1) * NR) + 1
-                NGWrf = NRt[NT - 1 - 1] + (NB * NR)
-                if (NB == NumNBlocks):
-                    NGWrf = NRt[NT - 1 - 1] + NRs
-
-            # Read Data and define signal.
-            # Pad (NRr/2) overlap region with first/last records on first/last blocks.
-            if NB == 1:
-                S = np.empty((MS, NumRead))
-                if ifd is None:
-                    for i in range(1, NumRead + 1):
-                        try:
-                            trace = next(stackgen)
-                        except StopIteration:
-                            sys.exit("Short read (stackgen failed at NB {} {})\n".format(NB, i))
-                        S[:, i-1] = trace.data[0:MS]
-                else:
-                    for i in range(1, NumRead + 1):
-                        data = np.fromfile(ifd, "<i2", MS)
-                        if S.size < MS:
-                            sys.exit("Short read (%d of %d)\n" % (S.size, MS))
-                        S[:, i-1] = data
-
-                signal = np.empty((MS, int(NRr / 2 + NumRead)))
-                for N in range(1, int(NRr / 2 + 1)):
-                    signal[:, N - 1] = S[:, 1 - 1]
-                signal[:, int((NRr / 2) + 1 - 1):int((NRr / 2) + NumRead)] = S
-            else:
-                signal = np.empty((MS, int(NRr + NumRead)))
-                signal[:, 1 - 1:NRr] = S[:, int(NRp - NRr + 1 - 1):NRp]
-                if ifd is None:
-                    S = np.empty((MS, NumRead))
-                    for i in range(1, NumRead+1):
-                        #print('Working:', NB, i)
-                        try:
-                            trace = next(stackgen)
-                        except StopIteration:
-                            #sys.exit("Short read (\n")
-                            test = 1
-                        S[:, i - 1] = trace.data[0:MS]
-                else:
-                    S = np.empty((MS, NumRead))
-                    for i in range(1, NumRead + 1):
-                        data = np.fromfile(ifd, "<i2", MS)
-                        if S.size < MS:
-                            sys.exit("Short read (%d of %d)\n" % (S.size, MS))
-                        S[:, i - 1] = data
-                signal[:, NRr + 1 - 1:NRr + NumRead] = S
-
-            if (NB > 1) and (NB == NumNBlocks):
-                signal.resize((MS, NRb))
-                for N in range(NRr + NumRead + 1, NRb + 1):
-                    signal[:, N - 1] = S[:, NumRead - 1]
-
-            F = pyfftw.interfaces.numpy_fft.fft2(detrend(signal, 0), [MS, NRb])
-
-            ### Clear top samples
-            #if (ifd == -1):
-            #    # HiCARS2
-            #    signal[0:250,:] = 0
-
-            if undersamp == 0:
-                Fs = pyfftw.interfaces.numpy_fft.fft2(signal[MS - 800 - 1:MS - 1], [800 - 1, NRb])
-                F[2561-1, :] = F[2561-1, :] - 4 * Fs[641 - 1, :]
-
-            F = Filter * F
-            signal = pyfftw.interfaces.numpy_fft.ifft2(F, [MS, NRb])
-
-            if NB == 1:
-                Nii = int(math.floor((Xo[NGWri - 1] / DX) + 0.99999)) + 1
-            else:
-                Nii = Nif + 1
-            Nif = int(math.floor(Xo[NGWrf - 1] / DX)) + 1
-
-            # Interpolate filtered signal to resampling points
-            signali = np.empty((MS, Nif - Nii + 1), complex)
-            for Ni in range(Nii, Nif + 1):
-                Nci = Nc[Ni - 1]
-                Nci = max(Nci, 2)
-                Nci = min(Nci, len(Xo) - 1)
-                X = (Ni - 1) * DX
-                X1 = Xo[Nci - 1 - 1]
-                X2 = Xo[Nci - 1]
-                X3 = Xo[Nci + 1 - 1]
-                P1 = signal[:, int((Nci - NGWri + (NRr / 2) + 1) - 1 - 1)]
-                P2 = signal[:, int((Nci - NGWri + (NRr / 2) + 1) - 1)]
-                P3 = signal[:, int((Nci - NGWri + (NRr / 2) + 1) + 1 - 1)]
-                signali[:, Ni - Nii + 1 - 1] = quad3(X, X1, X2, X3, P1, P2, P3)
-
-            # Part 1: Generate missing data at start of data tear.
-            if (NT > 1) and (NB == 1):
-                D1 = Xo[NRt[NT - 1 - 1] - 1]
-                D2 = Xo[NRt[NT - 1 - 1] + 1 - 1]
-                N1 = int(math.floor(D1 / DX)) + 1
-                N2 = int(math.floor(D2 / DX)) + 1
-                for Ni in range(N1 + int(math.floor((N2 - N1 + 2) / 2)),
-                                N1 + int(math.floor((N2 - N1 + 2) / 2))
-                                   + max(0, int(math.floor((N2 - N1 - 19) / 2))) - 1 + 1):
-                    signalim[1 - 1:MS - 1] = 0.0
-                    out = out + 1
-                for Ni in range(N1 + int(math.floor((N2 - N1 + 2) / 2))
-                                   + max(0, int(math.floor((N2 - N1 - 19) / 2))), N2 + 1):
-                    Wt = 0.5 - 0.5 * math.cos((math.pi / 10.0) * (Ni - (N2 - 9)))
-                    signalim = Wt * signali[:, 1 - 1]
-                    out = out + 1
-                signalout = signalim
-
-            # Part 2: Output good resampled points.
-            if (NT <= 1) and (NB == 1):
-                signalout = signali
-            else:
-                signalout = np.concatenate((signalout, signali), axis=1)
-            out = out + signali.shape[1]
-
-            # Part 3: Generate missing data at end of data tear.
-            if (NT < NumTears) and (NB == NumNBlocks):
-                D1 = Xo[NRt[NT - 1] - 1]
-                D2 = Xo[NRt[NT - 1] + 1 - 1]
-                N1 = int(math.floor(D1 / DX)) + 1
-                N2 = int(math.floor(D2 / DX)) + 1
-                for Ni in range(N1 + 1, N1 + 1 + min(9, int(math.floor((N2 - N1) / 2))) - 1 + 1):
-                    Wt = 0.5 + 0.5 * math.cos((math.pi / 10.0) * (Ni - N1))
-                    signalim = Wt * signali[:, Nif - Nii + 1 - 1]
-                    out = out + 1
-                for Ni in range(N1 + min(10, int(math.floor((N2 - N1 + 2) / 2))),
-                                N1 + min(10, int(math.floor((N2 - N1 + 2) / 2)))
-                                   + max(0, int(math.floor((N2 - N1 - 18) / 2))) - 1 + 1):
-                    signalim[1 - 1:MS - 1] = 0.0
-                    out = out + 1
-                signalout = np.concatenate((signalout, signalim), axis=1)
-
-    if ifd is not None:
-        ifd.close()
-
-    if trim[3] != 0:
-        signalout = signalout[:, trim[2]:trim[3]]
-
-    return signalout
-
-def complex_correlation_coefficient(cmp1, cmp2):
-    '''
-    Calculate the complex correlation coefficient between two complex
-    valued datasets.
-
-    Inputs
-    ----------------
-        cmp1: complex-valued dataset 1
-        cmp2: complex-valued dataset 2
-
-    Outputs:
-    ----------------
-      complex valued correlation coefficient
-    '''
-
-    tempA = np.mean(np.multiply(cmp1, np.conj(cmp2)))
-    tempB = np.sqrt(np.multiply(np.mean(np.square(np.abs(cmp1))), np.mean(np.square(np.abs(cmp2)))))
-    out = np.divide(tempA, tempB)
-
-    return out
-
-def azimuth_pixel2pixel_coherence(data, FOI, roll_range=100, ft_step=1):
-    '''
-    Assessment of the coherence between azimuth pixels as a function
-    of the distance between them. Non-independent azimuth pixels will
-    exhibit greater pixel-to-pixel coherence than truly independent
-    ones. Based on discussion presented in Lee et al. (1994).
-
-    The algorithm will only evaluate pixel-to-pixel coherence in the fast-
-    time sample range covering the defined the feature-of-interest.
-
-    Inputs:
-    ----------------
-           data: complex-valued data relating to one of the two
-                 interferometric channels
-                 -- fast-time samples as rows
-                 -- range lines as columns
-            FOI: array of ones and zeros where ones correspond to the
-                 picked feature-of-interest being evaluated for possible
-                 off-nadir clutter
-                 -- fast-time samples as rows
-                 -- range lines as columns
-     roll_range: range of azimuth sample to roll the data over when
-                 evaluating pixel-to-pixel coherency
-        ft_step: fast-time sample interval at which to evaluate the azimuthal
-                 pixel-to-pixel coherence
-
-    Outputs:
-    ----------------
-            rho: array of the pixel-to-pixel coherency
-                 -- rows contain evaluations of the pixel-to-pixel coherency
-                    for individual fast-time samples in the input radar data
-                 -- columns represent the distances over which the coherency
-                    was evaluated
-          rolls: list of the distances between pixels over which the
-                 pixel-to-pixel coherency was calculated
-     ft_samples: list of fast-time samples along with coherencies were evaluated
-    '''
-
-    # from FOI, identify fast-time samples covering the FOI
-    test = np.zeros((len(FOI)), dtype=float)
-    for ii in range(len(FOI)):
-        if np.nansum(FOI[ii, :]) != 0:
-            test[ii] = 1
-    start_sample = np.min(np.argwhere(test == 1))
-    end_sample = np.max(np.argwhere(test == 1))
-    ft_samples = np.arange(start_sample, end_sample, ft_step)
-
-    # define the pixel-to-pixel distances to test
-    rolls = np.arange(0, roll_range + 1)
-
-    # calculate the pixel-to-pixel coherence
-    rho = np.zeros((len(ft_samples), len(rolls)), dtype=float)
-    for ii in range(len(ft_samples)):
-        cmp1 = data[ft_samples[ii], :]
-        for jj in range(len(rolls)):
-            cmp2 = np.roll(cmp1, rolls[jj])
-            rho[ii, jj] = np.abs(complex_correlation_coefficient(cmp1, cmp2))
-
-    return rho, rolls, ft_samples
-
-def independent_azimuth_samples(cmpA, cmpB, FOI, roll_range=100, ft_step=1):
-    '''
-    Function to determine the azimuth sample interval between independent
-    range lines.
-    
-    Inputs:
-    ----------------
-           cmpA: complex-valued antenna A radargram
-                 -- fast-time samples as rows
-                 -- range lines as columns
-           cmpB: complex-valued antenna B radargram
-                 -- fast-time samples as rows
-                 -- range lines as columns
-            FOI: array of ones and zeros where ones correspond to the
-                 picked feature-of-interest being evaluated for possible
-                 off-nadir clutter
-                 -- fast-time samples as rows
-                 -- range lines as columns
-     roll_range: range of azimuth sample to roll the data over when
-                 evaluating pixel-to-pixel coherency
-        ft_step: fast-time sample interval at which to evaluate the azimuthal
-                 pixel-to-pixel coherence
-
-    Outputs:
-    ----------------
-      output is the azimuth distances [samples] between independent range lines
-    '''
-
-    # evaluate pixel-to-pixel stability
-    rhoA, rolls, ft_samples = azimuth_pixel2pixel_coherence(cmpA, FOI, roll_range=roll_range, ft_step=ft_step)
-    rhoB, _, _ = azimuth_pixel2pixel_coherence(cmpB, FOI, roll_range=roll_range, ft_step=ft_step)
-
-    # plot the pixel-to-pixel correlation
-    plt.figure()
-    plt.subplot(211)
-    num = 0
-    for ii in range(len(rhoA)):
-        num += 1
-        plt.plot(rhoA[ii, :], label=str(ft_samples[ii]))
-    plt.title('Antenna A pixel-to-pixel coherence')
-    plt.ylim([0, 1]); plt.xlim([0, len(rolls)])
-    plt.xlabel('pixel-to-pixel distance [samples]')
-    plt.xticks(np.arange(0, len(rolls)), rolls)
-    plt.ylabel('coherence')
-    if num <= 15: plt.legend()
-    plt.subplot(212)
-    num = 0
-    for ii in range(len(rhoB)):
-        num += 1
-        plt.plot(rhoB[ii, :], label=str(ft_samples[ii]))
-    plt.title('Antenna B pixel-to-pixel coherence')
-    plt.ylim([0, 1]); plt.xlim([0, len(rolls)])
-    plt.xlabel('pixel-to-pixel distance [samples]')
-    plt.xticks(np.arange(0, len(rolls)), rolls)
-    plt.ylabel('coherence')
-    if num <= 15: plt.legend()
-
-    # define the number of azimuth samples between independent looks
-    def callback():
-        global az_step
-        az_step = e1.get()
-    master = Tk()
-    Label(master, text='Interval between independent looks (Enter to assign)').grid(row=0)
-    e1 = Entry(master)
-    e1.grid(row=0, column=1)
-    Button(master, text='Enter', command=callback).grid(row=1, column=0, sticky=W, pady=4)
-    Button(master, text='Done', command=master.quit).grid(row=1, column=1, sticky=W, pady=4)
-    plt.show()
-
-    return az_step
-
-def interferogram_normalization(interferogram, surface):
-    '''
-    Function to normalize interferogram using the interferometric phases defined along
-    a defined surface. The function has an internal step to make sure the 'surface'
-    input covers the entire breadth of the interferogram. The function interpolates the
-    picked surface into spaces where the surface isn't defined.
-    
-    Inputs:
-    ----------------
-      interferogram: stacked interferogram
-            surface: picked surface for interferogram normalization
-
-    Outputs:
-    ----------------
-      output is the normalized interferogram
-    '''
-
-    # ensure the picked surface covers the breadth of the interferogram
-    test = np.nansum(surface, axis=0)
-    x = np.argwhere(test == 1)[:, 0]
-    y = np.zeros((len(x)), dtype = int)
-    for ii in range(len(x)):
-        y[ii] = np.argwhere(surface[:, x[ii]] == 1)
-    xall = np.arange(0, np.size(surface, axis=1))
-    yall = np.interp(xall, x, y)
-    surface2 = np.zeros((len(surface), np.size(surface, axis=1)), dtype=float)
-    surface2[:, :] = np.nan
-    for ii in range(len(xall)):
-        surface2[int(yall[ii]), ii] = 1
-
-    # extract interferometric phase along the surface
-    #surface_phase = FOI_extraction(interferogram, surface2)
-    surface_phase = np.zeros((len(xall)), dtype=float)
-    for ii in range(len(xall)):
-        surface_phase[ii] = interferogram[int(yall[ii]), int(xall[ii])]
-
-    # normalize interferogram
-    #output = np.zeros((len(interferogram), len(xall)), dtype=float)
-    #for ii in range(len(surface_phase)):
-    #    output[:, ii] = interferogram[:, ii] - surface_phase[ii]
-    corr = np.ones((len(interferogram), len(xall)), dtype=float)
-    for ii in range(len(xall)):
-        corr[:, ii] = np.multiply(corr[:, ii], surface_phase[ii])
-    output = interferogram - corr
-
-    return output, surface_phase, surface2
-
-def surface_pick(image, FOI, pick_method='maximum'):
-    '''
-    Function to pick the surface echo overlying an already defined subsurface
-    feature-of-interest
-    
-    Inputs:
-    ----------------
-           image: power image
-             FOI: array of the same size as the power image with ones where
-                  a feature-of-interest has been defined
-     pick_method: string indentifying how individual pixels corresponding
-                  to the surface are picked during surface definition
-
-    Outputs:
-    ----------------
-      out is an array of the same size as the poower image with ones
-          where the surface overlying the feature-of-interst has been
-          defined
-    '''
-
-    # extract the along-track sample bounds in the picked FOI
-    inds = np.argwhere(FOI == 1)[:, 1]
-    indA = min(inds)
-    indB = max(inds)
-    image2 = image[:, indA:indB]
-
-    # pick the surface within the area covered by the FOI
-    SRF = ip.picker(np.transpose(image2), snap_to=pick_method)
-    SRF = np.transpose(SRF)
-    
-    # ensure the picked surface covers the breadth of the trimmed power image
-    test = np.nansum(SRF, axis=0)
-    x = np.argwhere(test == 1)[:, 0]
-    y = np.zeros((len(x)), dtype = int)
-    for ii in range(len(x)):
-        y[ii] = np.argwhere(SRF[:, x[ii]] == 1)
-    xall = np.arange(0, np.size(SRF, axis=1))
-    yall = np.interp(xall, x, y)
-    SRF2 = np.zeros((len(SRF), np.size(SRF, axis=1)), dtype=float)
-    SRF2[:, :] = np.nan
-    for ii in range(len(xall)):
-        SRF2[int(yall[ii]), ii] = 1
-
-    # position the picked surface within the full breadth of the power image
-    tempA = np.nan * np.ones((len(FOI), indA))
-    tempB = np.nan * np.ones((len(FOI), np.size(FOI, axis=1) - indB))
-    out = np.concatenate((tempA, SRF, tempB), axis=1)
-
-    return out
-
-def offnadir_clutter(FOI, SRF, rollang, N, B, mb_offset, l, dt):
-    '''
-    Function to estimate the mean phase as if the user defined FOI were
-    off-nadir surface clutter. This is done by first estimating the
-    cross-track look angle assuming all propagation is at the speed
-    of light and look angle can be estimated using the time delay to the
-    surface as well as the time delay to the picked FOI. 
-
-    Inputs:
-    ----------------
-           FOI: array of the same size as the radargram with ones where
-                a feature-of-interest has been defined
-           SRF: array of the same size as the radargram with ones where
-                the surface above the feaure-of-interest has been defined
-       rollang: vector of roll angles [rad]
-             N: along-track stacking interval [samples]
-             B: interferometric baseline [m]
-     mb_offset: delay (in fast-time samples) between the start of the
-                radargram and signal transmission [samples]
-             l: radar wavelength in free space [m]
-            dt: fast-time sample interval [s]
-
-    Outputs:
-    ----------------
-      output is an estimate of the mean interferometric phase of the FOI as
-             if it were off-nadir surface clutter
-    '''
-    out = []
-    # find indices where surface and feature-of-interest are defined
-    indFOI = np.argwhere(FOI == 1)
-    indSRF = np.argwhere(SRF == 1)
-    indx = np.intersect1d(indFOI[:, 1], indSRF[:, 1])
-
-    # extract the sample to the surface and FOI for each common range line
-    # and subtract the main-band offset
-    sampl = np.zeros((2, len(indx)), dtype=float)
-    for ii in range(len(indx)):
-        sampl[0, ii] = np.argwhere(SRF[:, indx[ii]] == 1) - mb_offset
-        sampl[1, ii] = np.argwhere(FOI[:, indx[ii]] == 1) - mb_offset
-
-    # convert sample numbers to one-way times
-    times = np.divide(np.multiply(sampl, dt), 2)
-    
-    # convert one-way times to look angles
-    rollang = rollang[(np.arange(np.floor(N / 2) + 1, len(rollang), N) - 1).astype(int)]
-    rollang = rollang[indx]
-    thetal = np.arccos(np.divide(times[0, :], times[1, :]))
-
-    # calculate interferometric phase
-    iphase = -1 * np.multiply(np.divide((2 * np.pi * B), l), np.sin(thetal - rollang))
-    #iphase = -1 * np.multiply(np.divide((4 * np.pi * B), l), np.sin(thetal))
-
-    #plt.figure()
-    #plt.subplot(211); plt.plot(np.rad2deg(thetal)); plt.title('look angle')
-    #plt.subplot(212); plt.plot(np.rad2deg(iphase)); plt.title('interferometric phase')
-    #plt.show()
-
-    return iphase
+__authors__ = ['Kirk Scanlan, kirk.scanlan@utexas.edu']
+__version__ = '0.1'
+__history__ = {
+    '0.1':
+        {'date': 'February 20 2019',
+         'author': 'Kirk Scanlan, UTIG',
+         'info': 'library of functions required for interferometry'}}
+
+import sys
+import math
+import pyfftw
+import numpy as np
+import matplotlib.pyplot as plt
+import pandas as pd
+from tkinter import *
+from scipy import ndimage
+from scipy import integrate
+from scipy import signal
+from scipy.signal import detrend
+import scipy.special
+
+import interface_picker as ip
+import unfoc as unfoc
+from parse_channels import parse_channels
+
+def load_marfa(line, channel, pth='./Test Data/MARFA/', nsamp=3200):
+    '''
+    function for loading MARFA data (magnitude and phase) for a specific line
+
+    Inputs:
+    ------------
+          line: string specifying the line of interest
+       channel: string specifying MARFA channel
+           pth: path to line of interest
+         nsamp: number of fast-time samples
+
+    Outputs:
+    ------------
+        outputs are arrays of the magnitude and phase
+    '''
+
+    # set path to the magnitude and phase files
+    mag_pth = pth + line + 'M1D' + channel
+    phs_pth = pth + line + 'P1D' + channel
+
+    # load and organize the magnitude file
+    mag = np.fromfile(mag_pth, dtype='>i4')
+    ncol = int(len(mag) / nsamp)
+    mag = np.transpose(np.reshape(mag, (ncol, nsamp))) / 10000
+
+    # load and organize the phase file
+    phs = np.fromfile(phs_pth, dtype='>i4')
+    ncol = int(len(phs) / nsamp)
+    phs = np.transpose(np.reshape(phs, (ncol, nsamp))) / 2**16
+
+    return mag, phs
+
+def load_S2_bxds(pth, channel, nsamp=3200):
+    '''
+    function for loading data from S2_FIL. these data are interpolated to
+    a 1m trace spacing with some azimuthal filtering but are not range
+    compressed or SAR focused.
+
+    Inputs:
+    ------------
+           pth: string specifying the path to the line of interest
+       channel: string specifying the MARFA channel
+         nsamp: number of fast-time samples
+
+    Outputs:
+    ------------
+        output is an array of bxds integers
+    '''
+
+    fn = pth + 'bxds' + channel + '.i'
+    arr = np.fromfile(fn, dtype='<i2')
+    ncol = int(len(arr) / nsamp)
+    bxds = np.transpose(np.reshape(arr, (ncol, nsamp)))
+
+    return bxds
+
+def load_pik1(line, channel, pth='./Test Data/MARFA/', nsamp=3200, IQ='mag'):
+    '''
+    function for loading MARFA data (magnitude and phase) for a specific line
+
+    Inputs:
+    ------------
+          line: string specifying the line of interest
+       channel: string specifying MARFA channel
+           pth: path to line of interest
+         nsamp: number of fast-time samples
+            IQ: in-phase or quadrature
+
+    Outputs:
+    ------------
+        outputs are arrays of the magnitude and phase
+    '''
+
+    # set path to the magnitude and phase files
+    if IQ == 'mag':
+        pth = pth + line + 'MagLoResInco' + channel
+    elif IQ == 'phs':
+        pth = pth + line + 'PhsLoResInco' + channel
+
+    # load and organize the data
+    data = np.fromfile(pth, dtype='>i4')
+    ncol = int(len(data) / nsamp)
+    if IQ == 'mag':
+        data = np.transpose(np.reshape(data, (ncol, nsamp))) / 10000
+    elif IQ == 'phs':
+        data = np.transpose(np.reshape(data, (ncol, nsamp))) / 2**24
+
+    return data
+
+def load_power_image(line, channel, trim, fresnel, mode, pth='./Test Data/MARFA/'):
+    '''
+    function for loading combined and focused MARFA data products and
+    then stacking that to a desired trace spacing interval
+
+    Inputs:
+    ------------
+          line: string specifying the line of interest
+       channel: string specifying the MARFA channel
+          trim: limits used to trim the full profile
+       fresnel: Fresnel zone length in units of trace spacings
+          mode: mode to use when stacking range lines to Fresenl zone interval
+           pth: path the relevant MARFA files
+
+    Outputs:
+    ------------
+       power image for the rangeline of interst
+    '''
+
+    # load the MARFA dataset
+    mag, phs = load_marfa(line, channel, pth)
+    if trim[3] != 0:
+        mag = mag[trim[0]:trim[1], trim[2]:trim[3]]
+
+    # incoherently stack to desired trace spacing
+    if fresnel != 1:
+        if mode == 'summed':
+            output = stack(mag, fresnel)
+        elif mode == 'averaged':
+            output = np.divide(stack(mag, fresnel), fresnel)
+    else:
+        output = mag
+
+    return output
+
+def convert_to_complex(magnitude, phase, mag_dB=True, pwr_flag=True):
+    '''
+    converting MARFA datasets back to complex valued voltages
+
+    Inputs:
+    ------------
+      magnitude: array of magnitudes
+          phase: array of phases
+         mag_dB: flag for indicating whether the input magnitudes as in dB
+       pwr_flag: flag for indicating whether the input magnitudes are in power
+
+    Outputs:
+    ------------
+        complex array of voltages
+    '''
+
+    # get magnitudes out of dB if they are
+    if mag_dB:
+        if pwr_flag:
+            magnitude = 10 ** (magnitude / 20)
+        else:
+            magnitude = 10 ** (magnitude / 10)
+
+    # calculate the complex values
+    cmp = magnitude * np.exp(1j * phase)
+
+    return cmp
+
+def convert_to_magphs(cmp, mag_dB=True, pwr_flag=True):
+    '''
+    converting MARFA datasets back to magnitude and phase
+
+    Inputs:
+    ------------
+      magnitude: array of complex values
+         mag_dB: flag for indicating whether the input magnitudes as in dB
+       pwr_flag: flag for indicating whether the input magnitudes are in power
+
+    Outputs:
+    ------------
+        arrays of magntiude and phase [rad]
+    '''
+
+    # calculate magnitudes
+    if mag_dB:
+        if pwr_flag:
+            magnitude = 20 * np.log10(np.abs(cmp))
+        else:
+            magnitude = 10 * np.log10(np.abs(cmp))
+
+    # calculate the phases
+    phase = np.angle(cmp)
+
+    return magnitude, phase
+
+def stack(data, fresnel, datatype='float'):
+    '''
+    stacking data to a new trace posting interval
+
+    Inputs:
+    ------------
+          data: data to be stacked
+       fresnel: trace spacing according to Fresnel zone
+                -- must be given in integers of the trace spacing for the input
+                   radargrams
+      datatype: type of output (float, complex, int ...)
+
+    Output:
+    ------------
+        stacked array
+    '''
+
+    # incoherently stack to desired trace spacing
+    indices = np.arange(np.floor(fresnel / 2) + 1, np.size(data, axis=1), fresnel) - 1
+    if np.size(data, axis=1) - indices[-1] < np.floor(fresnel / 2):
+        col = len(indices) - 1
+    else:
+        col = len(indices)
+
+    # pre-define the output
+    if datatype == 'complex':
+        output = np.zeros((np.size(data, axis=0), col), dtype=complex)
+    elif datatype == 'float':
+        output = np.zeros((np.size(data, axis=0), col), dtype=float)
+
+    # perform stacking
+    for ii in range(col):
+        start_ind = int(indices[ii] - np.floor(fresnel / 2))
+        end_ind = int(indices[ii] + np.floor(fresnel / 2))
+        output[:, ii] = np.sum(data[:, start_ind:end_ind], axis=1)
+
+    return output
+
+def stacked_power_image(magA, phsA, magB, phsB, fresnel, mode):
+    '''
+    producing a combined power image at the desired trace posting interval
+    from the two antenna datasets
+
+    Inputs:
+    ------------
+         magA: array of magnitudes [typically dB] for antenna A
+         phsA: array of phases [radians] for antenna A
+         magB: array of magnitudes [typically dB] for antenna B
+         phsB: array of phases [radians] for antenna B
+      fresnel: trace spacing according to Fresnel zone
+               -- must be given in integers of the trace spacing for the input
+                  radargrams
+         mode: how amplitudes in the power image are represented
+               -- 'averaged': average amplitude of the stack
+               -- 'summed': sum of the stack
+
+    Output:
+    ------------
+        real-valued power image at the Fresnel zone trace spacing from the two
+        antennae
+    '''
+
+    # make sure the new trace spacing passed is odd
+    if fresnel % 2 != 1:
+        fresnel = fresnel - 1
+
+    # convert back to complex values
+    cmpA = convert_to_complex(magA, phsA)
+    cmpB = convert_to_complex(magB, phsB)
+
+    # coherently combine the two antennas
+    comb_cmp = np.multiply(cmpA, np.conj(cmpB))
+
+    # produce a combined power image
+    comb_mag, comb_phs = convert_to_magphs(comb_cmp)
+
+    # incoherently stack to desired trace spacing
+    if mode == 'summed':
+        output = stack(comb_mag, fresnel)
+    elif mode == 'averaged':
+        output = np.divide(stack(comb_mag, fresnel), fresnel)
+
+    return output
+
+def stacked_correlation_map(cmpA, cmpB, fresnel, n=2, az_step=1):
+    '''
+    producing a correlation map at the desired trace posting interval from the
+    two antenna datasets. Taken from Rosen et al. (2000) - Equation 57
+
+    Inputs:
+    ------------
+         cmpA: antenna A complex-valued radargram
+         cmpB: antenna B complex-valued radargram
+      frensel: trace spacing according to Fresnel zone
+               -- must be given in integers of the trace spacing for the input
+                  radargrams
+            n: fast-time smoother required during implementation
+               of the Castelletti et al. (2018) approach
+      az_step: azimuthal sample interval during multi-look
+
+    Outputs:
+    ------------
+        real-valued map of correlation
+    '''
+
+    # make sure the new trace spacing passed is odd
+    if fresnel % 2 != 1:
+        frensel = fresnel - 1
+
+    # calculate correlation map and average (multi-look) if desired
+    if fresnel != 1:
+        
+        #top = np.divide(stack(np.multiply(cmpA, np.conj(cmpB)), fresnel, datatype='complex'), fresnel)
+        #bottomA = np.divide(stack(np.square(np.abs(cmpA)), fresnel), fresnel)
+        #bottomB = np.divide(stack(np.square(np.abs(cmpB)), fresnel), fresnel)
+        
+        # setup bounds for each multilook window (output range line in middle)
+        indices = np.arange(np.floor(fresnel / 2) + 1, np.size(cmpA, axis=1), fresnel) - 1
+        if np.size(cmpA, axis=1) - indices[-1] < np.floor(fresnel / 2):
+            col = len(indices) - 1
+        else:
+            col = len(indices)
+        # predefine the correlation map
+        corrmap = np.zeros((np.size(cmpA, axis=0), col), dtype=float)
+        # calculate correlation map
+        for ii in range(col):
+            num = np.floor((fresnel / 2) / az_step)
+            val = np.multiply(az_step, np.arange(-num, num + 0.1))
+            val = indices[ii] + val
+            #start_ind = int(indices[ii] - np.floor(fresnel / 2))
+            #end_ind = int(indices[ii] + np.floor(fresnel / 2))
+            for jj in range(len(cmpA)):
+                ywindow = np.arange(jj, jj + n, 1)
+                viable = np.argwhere(ywindow <= len(cmpA) - 1)
+                ywindow = ywindow[viable]
+                #S1 = cmpA[ywindow.astype(int), np.arange(start_ind, end_ind, az_step)]
+                #S2 = cmpB[ywindow.astype(int), np.arange(start_ind, end_ind, az_step)]
+                S1 = cmpA[ywindow.astype(int), val.astype(int)]
+                S2 = cmpB[ywindow.astype(int), val.astype(int)]
+                top = np.mean(np.multiply(S1, np.conj(S2)))
+                bottomA = np.mean(np.square(np.abs(S1)))
+                bottomB = np.mean(np.square(np.abs(S2)))
+                bottom = np.sqrt(np.multiply(bottomA, bottomB))
+                corrmap[jj, ii] = np.abs(np.divide(top, bottom))
+    else:
+        top = np.multiply(cmpA, np.conj(cmpB))
+        bottomA = np.square(np.abs(cmpA))
+        bottomB = np.square(np.abs(cmpB))
+        bottom = np.sqrt(np.multiply(bottomA, bottomB))
+        corrmap = np.abs(np.divide(top, bottom))
+
+    return corrmap
+
+def stacked_interferogram(cmpA, cmpB, fresnel, rollphase, roll=True, n=2, az_step=1):
+    '''
+    producing a phase interferogram at the desired trace posting interval from
+    the two antenna datasets
+
+    Inputs:
+    ------------
+         cmpA: complex-valued antenna A radargram
+         cmpB: complex-valued antenna B radargram
+      fresnel: trace spacing according to Fresnel zone
+               -- must be given in integers of the trace spacing for the input
+                  radargrams
+               -- if set to something less than 1, the interferogram is smoothed
+                  and stacked
+    rollphase: interferometric phase related to roll
+         roll: True/False flag to apply roll correction
+            n: fast-time smoother required during implementation
+               of the Castelletti et al. (2018) approach
+      az_step: azimuthal sample interval during multi-look
+
+    Output:
+    ------------
+        real-valued interferogram at the Fresnel zone trace spacing from the
+        two antennae
+    '''
+
+    # make sure the new trace spacing passed is odd
+    if fresnel % 2 != 1:
+        fresnel = fresnel - 1
+
+    # calculate interferogram
+    if fresnel <= 1:
+        output = np.angle(np.multiply(cmpA, np.conj(cmpB)))
+        if roll:
+            for ii in range(np.size(output, axis=1)):
+                output[:, ii] = output[:, ii] + rollphase[ii]
+    else:
+        # setup bounds for each multilook window (output range line in middle)
+        indices = np.arange(np.floor(fresnel / 2) + 1, np.size(cmpA, axis=1), fresnel) - 1
+        if np.size(cmpA, axis=1) - indices[-1] < np.floor(fresnel / 2):
+            col = len(indices) - 1
+        else:
+            col = len(indices)
+        # predefine the interferogram
+        output = np.zeros((np.size(cmpA, axis=0), col), dtype=float)
+        # calculate interferogram
+        for ii in range(col):
+            num = np.floor((fresnel / 2) / az_step)
+            val = np.multiply(az_step, np.arange(-num, num + 0.1))
+            val = indices[ii] + val
+            #start_ind = int(indices[ii] - np.floor(fresnel / 2))
+            #end_ind = int(indices[ii] + np.floor(fresnel / 2))
+            for jj in range(len(cmpA)):
+                ywindow = np.arange(jj, jj + n, 1)
+                viable = np.argwhere(ywindow <= len(cmpA) - 1)
+                ywindow = ywindow[viable]
+                #S1 = cmpA[ywindow.astype(int), np.arange(start_ind, end_ind, az_step)]
+                #S2 = cmpB[ywindow.astype(int), np.arange(start_ind, end_ind, az_step)]
+                S1 = cmpA[ywindow.astype(int), val.astype(int)]
+                S2 = cmpB[ywindow.astype(int), val.astype(int)]
+                temp = np.mean(np.multiply(S1, np.conj(S2)))
+                output[jj, ii] = np.angle(temp)
+            if roll:
+                #output[:, ii] = output[:, ii] - np.mean(rollphase[start_ind:end_ind])
+                output[:, ii] = output[:, ii] + np.mean(rollphase[val.astype(int)])
+        #inter = np.zeros((len(cmpA), np.size(cmpA, axis=1)), dtype=float)
+        #for ii in range(np.size(cmpA, axis=1)):
+        #    #if ii % 500 == 0:
+        #    #    print(str(ii), 'of', str(np.size(cmpA, axis=1)))
+        #    xwindow = np.arange(ii - (fresnel - 1) / 2, ii + 1 +(fresnel - 1) / 2, 1)
+        #    if ii < fresnel:
+        #        viable = np.argwhere(xwindow >= 0)
+        #        xwindow = np.transpose(xwindow[viable])
+        #    if np.size(cmpA, axis=1) - ii < fresnel:
+        #        viable = np.argwhere(xwindow < np.size(cmpA, axis=1) - 1)
+        #        xwindow = np.transpose(xwindow[viable])
+        #    for jj in range(len(cmpA)):
+        #        ywindow = np.arange(jj, jj + n, 1)
+        #        viable = np.argwhere(ywindow <= len(cmpA) - 1)
+        #        ywindow = ywindow[viable]
+        #        temp = np.mean(np.multiply(cmpA[ywindow.astype(int), xwindow.astype(int)], np.conj(cmpB[ywindow.astype(int), xwindow.astype(int)])))
+        #        inter[jj, ii] = np.angle(temp)
+        #    if roll:
+        #        inter[:, ii] = inter[:, ii] - np.mean(rollphase[xwindow.astype(int)])
+
+    #if fresnel != 1:
+    #    output = np.divide(stack(inter, fresnel), fresnel)
+    #else:
+    #    output = inter
+
+    return output
+
+def FOI_extraction(image, FOI):
+    '''
+    extract the interferometric from a 2D array at the location of a specific FOI
+
+    Inputs:
+    ------------
+          image: 2D array
+            FOI: array with pick FOI
+                 - FOI array should have the same dimensions as image with
+                   samples related to the FOI marked with ones
+
+    Output:
+    ------------
+        extracted information
+    '''
+
+    # extract indices related to the FOI
+    indices = np.argwhere(FOI == 1)
+
+    # extract information related to these indices
+    output = image[indices[:, 0], indices[:, 1]]
+
+    return output
+
+def ipdf(N, gamma, iphi, phi0):
+    '''
+    Calculate an empirical interferometric probability density function for a
+    nadir reflector with defined parameters
+
+    Inputs:
+    ------------
+         N: number of interferometric looks
+     gamma: interferometric correlation
+       iphi: interferometric phase angles [rad]
+       phi0: center of interferometric phase pdf [rad]
+
+    Output:
+    ------------
+        interferometric phase pdf
+    '''
+
+    beta = gamma * np.cos(iphi - phi0)
+    ghf = scipy.special.hyp2f1(1, N, 1/2, beta**2)
+    G1 = scipy.special.gamma(N + 1/2)
+    G2 = scipy.special.gamma(1/2)
+    G3 = scipy.special.gamma(N)
+    f = (((1 - gamma**2)**N) / (2 * np.pi)) * ghf
+    f = f + ((G1 * ((1 - gamma**2)**N) * beta) / \
+       (2 * G2 * G3 * (1 - beta**2)**(N + 1/2)))
+
+    return f
+
+def empirical_pdf(fc, B, fresnel, gamma, phi_m=0):
+    '''
+    Calculate an empirical interferometric probability density function for the
+    picked feature of interest as if it were at nadir
+
+    Inputs:
+    ------------
+           fc: radar center frequency [Hz]
+            B: interferometric baseline [m]
+      fresnel: trace spacing according to Fresnel zone
+               -- must be given in integers of the trace spacing for the input
+                  radargrams
+        gamma: interferometric correlation
+        phi_m: mean interferometric phase angle of the FOI
+
+    Output:
+    ------------
+        phi: interferometric phase angles
+          f: interferometric phase pdf
+    '''
+
+    # calculate the nadir emprirical interferometric phase pdf
+    phi = np.linspace(-np.pi, np.pi, 10000)
+    #phi = (2 * np.pi * B * np.sin(phi)) / (299792458 / fc)
+    f = ipdf(fresnel, gamma, phi, np.deg2rad(phi_m))
+
+    return phi, f
+
+def empirical_sample_mean(N, Nf, iphi, gamma, phi_m=0):
+    '''
+    Calculate the variance of the interferometric phase pdf as well as the
+    sample error of the mean
+
+    Inputs:
+    ------------
+          N: trace spacing according to Fresnel zone
+               -- must be given in integers of the trace spacing for the input
+                  radargrams
+         Nf: number of multi-looked pixels used to define the FOI
+       iphi: empirical interferometric phase angles
+      gamma: interferometric correlation
+      phi_m: mean interferometric phase of empirical pdf
+
+    Output:
+    ------------
+      sigma_phi: variance of the interferometric phase pdf
+        sigma_m: sample error of the mean
+    '''
+
+    # calculate the standard deviation of the emprirical phase distribution
+    func = lambda x: np.multiply(x**2, ipdf(N, gamma, x, np.deg2rad(phi_m)))
+    sigma_phi = np.rad2deg(np.sqrt(integrate.quad(func, -np.pi, np.pi)[0]))
+
+    # calculate the empirical sample mean based on procedures presented in
+    # Haynes et al. (2018)
+    if sigma_phi < 30:
+        # characterize sample mean for Gaussian distribution
+        sigma_m = np.divide(sigma_phi, np.sqrt(Nf))
+    else:
+        # perform Monte Carlo simulations to characterize the sample mean if
+        # SNR or number of looks is too small
+        simulations = int(5E5)
+        M = np.zeros((simulations, 1), dtype=float)
+        #phi = np.linspace(-np.pi, np.pi, 10000)
+        f = ipdf(N, gamma, iphi, np.deg2rad(phi_m))
+        for ii in range(simulations):
+            # draw Nf samples from the emprirical interferometric phase pdf
+            phin = np.random.choice(iphi, Nf, p=np.divide(f, sum(f)))
+            # calculate the sample mean of the selected Nf samples
+            #M[ii] = np.angle(np.mean(np.exp(np.multiply(1j, phin))), deg=True)
+            M[ii] = np.rad2deg(np.mean(phin))
+        sigma_m = np.sqrt(np.var(M))
+
+    return sigma_m
+
+def sinc_interpolate(data, orig_sample_interval, subsample_factor):
+    '''
+    function for interpolating a vector using a sinc interpolation kernel
+
+    Inputs:
+    ------------
+                      data: input data vector
+      orig_sample_interval: sampling interval of the input data
+          subsample_factor: factor used to subsample the input data at
+
+    Outputs:
+    ------------
+        output is the interpolated data vector
+    '''
+
+    # define sample vectors
+    new_sample_interval = orig_sample_interval / subsample_factor
+    orig_t = np.arange(0, (len(data) - 1) * orig_sample_interval, orig_sample_interval)
+    new_t = np.arange(0, len(data) * orig_sample_interval, new_sample_interval)
+
+    # perform the interpolation
+    sincM = np.tile(new_t, (len(orig_t), 1)) - np.tile(orig_t[:, np.newaxis], (1, len(new_t)))
+    output = np.dot(data, np.sinc(sincM / orig_sample_interval))
+
+    return output
+
+def frequency_interpolate(data, subsample_factor):
+    '''
+    function for interpolating a vector by padding the data in the frequency
+    domain.
+
+    Inputs:
+    ------------
+                  data: complex-valued range line
+      subsample_factor: factor by which the user wants to subsample the data by
+
+    Outputs:
+    ------------
+       interpolated data vector
+    '''
+
+    fft = np.fft.fft(data, norm='ortho')
+    fft_shift = np.fft.fftshift(fft)
+    x = int((len(data) * subsample_factor - len(data)) / 2)
+    fft_int = np.pad(fft_shift, (x, x), 'constant', constant_values=(0, 0))
+    fft_int_shift = np.fft.fftshift(fft_int)
+
+    return np.fft.ifft(fft_int_shift, norm='ortho')
+
+def coregistration(cmpA, cmpB, orig_sample_interval, subsample_factor, shift=30):
+    '''
+    function for sub-sampling and coregistering complex-valued range lines
+    from two radargrams as requried to perform interferometry. Follows the
+    steps outlines in Castelletti et al. (2018)
+
+    Inputs:
+    -------------
+                      cmpA: complex-valued input A radargram
+                      cmpB: complex-valued input B radargram
+      orig_sample_interval: sampling interval of the input data
+          subsample_factor: factor used modify the original fast-time sampling
+                            interval
+
+    Outputs:
+    -------------
+       coregA: coregistered complex-valued A radargram
+       coregB: coregistered complex-valued B radargram
+    '''
+
+    # define the output
+    coregA = np.zeros((len(cmpA), np.size(cmpA, axis=1)), dtype=complex)
+    coregB = np.zeros((len(cmpB), np.size(cmpB, axis=1)), dtype=complex)
+
+    for ii in range(np.size(cmpA, axis=1)):
+        # subsample
+        subsampA = sinc_interpolate(cmpA[:, ii], orig_sample_interval, subsample_factor)
+        subsampB = sinc_interpolate(cmpB[:, ii], orig_sample_interval, subsample_factor)
+        #subsampA = frequency_interpolate(cmpA[:, ii], subsample_factor)
+        #subsampB = frequency_interpolate(cmpB[:, ii], subsample_factor)
+
+        #if ii == 0:
+        #    plt.figure()
+        #    plt.plot(np.linspace(0, 1, len(cmpA)), np.abs(cmpA[:, ii]), label='original A')
+        #    plt.plot(np.linspace(0, 1, len(subsampA)), np.abs(subsampA), label='interpolated A')
+        #    plt.plot(np.linspace(0, 1, len(cmpB)), np.abs(cmpB[:, ii]), label='original B')
+        #    plt.plot(np.linspace(0, 1, len(subsampB)), np.abs(subsampB), label='interpolated B')
+        #    plt.legend()
+        #    plt.show()
+
+        # co-register and shift
+        shifts = np.arange(-1 * shift, shift, 1)
+        rho = np.zeros((len(shifts), ), dtype=float)
+        for jj in range(len(shifts)):
+            tempA = np.abs(np.mean(np.multiply(subsampA, np.conj(np.roll(subsampB, shifts[jj])))))
+            tempB = np.mean(np.square(np.abs(subsampA)))
+            tempC = np.mean(np.square(np.abs(np.roll(subsampB, shifts[jj]))))
+            tempD = np.sqrt(np.multiply(tempB, tempC))
+            rho[jj] = np.divide(tempA, tempD)
+        to_shift = shifts[np.argwhere(rho == np.max(rho))][0][0]
+        subsampB = np.roll(subsampB, to_shift)
+        # remove subsampling
+        coregA[:, ii] = subsampA[np.arange(0, len(subsampA), subsample_factor)]
+        coregB[:, ii] = subsampB[np.arange(0, len(subsampB), subsample_factor)]
+
+    return coregA, coregB
+
+def read_ztim(filename, field_names=None):
+    '''
+    Function to read a binary ztim file.
+
+    Inputs:
+    -------------
+          filename: path to the ztim file
+       field_names: names of the data columns in the ztim file
+
+    Output:
+    ------------
+        data frame of the ztim 
+    '''
+
+    ztim_format = 'S1, i2, i2, i4'
+    ztim_names = ['PLUS', 'YEAR', 'DAY', 'itim']
+    field_format = ', f8'
+
+    with open(filename, 'rb') as zfile:
+        zformat = zfile.readline()
+        num_fields = len(zformat.lstrip(b'zfil1z').rstrip())
+        zformat = ztim_format + num_fields * field_format
+
+        if field_names is None:
+            field_names = ['d' + str(elem) for elem in range(num_fields)]
+
+        data = np.core.records.fromfile(zfile, formats=zformat, names=ztim_names + field_names,
+                            aligned=True, byteorder='>')
+
+    return pd.DataFrame(data) 
+
+def load_roll(treg_path, s1_path):
+    '''
+    Function to extract and interpolate aircraft roll information such that it can
+    be compared to the MARFA 1m focused data product.
+
+    Inputs:
+    -------------
+       treg_path: path to the 'treg' folder containing the relavant ztim binary
+                  file from which the roll data will be loaded
+         s1_path: path to the 'S1_POS' folder containing the relevant 'ztim_xyhd'
+                  ascii file for the specific line being investigated.
+
+    Output:
+    ------------
+       interpolated roll vector at 1m trace intervals
+    '''
+
+    ## load the roll data
+    #norm_roll = np.genfromtxt(norm_path + 'roll_ang')
+    #
+    ## extract the ztim vector from norm
+    #temp = pd.read_csv(norm_path + 'syn_ztim', header=None)
+    #norm_ztim = np.zeros((len(temp), ), dtype=float)
+    #for ii in range(len(norm_ztim)):
+    #    norm_ztim[ii] = float(temp[2][ii].replace(')', ''))
+    #del temp
+
+    # load base roll and timing data
+    fn = treg_path + 'ztim_llzrphsaaa.bin'
+    fieldnames = ['lat', 'long', 'z', 'roll', 'pitch', 'heading', 'sigma', 'EW_acc', 'NS_acc', 'z_acc']
+    test = read_ztim(fn, fieldnames)
+    norm_ztim = test['itim']
+    norm_roll = test['roll']
+
+    # load the timing and alongtrack position associated with each range line
+    # from the S1_POS folder
+    temp = pd.read_csv(s1_path + 'ztim_xyhd', header=None, delimiter=' ')
+    S1_ztim = np.zeros((len(temp), ), dtype=float)
+    S1_dist = np.zeros((len(temp), ), dtype=float)
+    for ii in range(len(S1_ztim)):
+        S1_ztim[ii] = float(temp[2][ii].replace(')', ''))
+        S1_dist[ii] = float(temp[6][ii])
+    del temp
+
+    # interpolate norm_roll to S1_ztim
+    S1_roll = np.interp(S1_ztim, norm_ztim, norm_roll)
+
+    # interpolate S1_roll to a 1m product
+    one_m_dist = np.arange(np.floor(min(S1_dist)), np.ceil(max(S1_dist)), 1)
+    one_m_roll = np.interp(one_m_dist, S1_dist, S1_roll)
+
+    return one_m_dist, one_m_roll
+
+def roll_correction(l, B, trim, norm_path, s1_path, roll_shift=0):
+    '''
+    Function to correct phase of each radargram for aircraft roll.
+
+    Inputs:
+    -------------
+               l: radar wavelength [m]
+               B: interferometric baseline [m]
+            trim: bounds on the portion of the radargram under investigation
+       norm_path: path to the 'norm' folder containing the relevant 'roll_ang'
+                  and 'syn_ztim' ascii files for the specific line being
+                  investigated
+         s1_path: path to the 'S1_POS' folder containing the relevant 'ztim_xyhd'
+                  ascii file for the specific line being investigated
+      roll_shift: DC shift we want to apply to the roll channel that changes
+                  the zero baseline
+
+    Outputs:
+    -------------
+        roll_phase: phase relating to roll [rad]
+          roll_ang: recorded roll angle [rad]
+    '''
+
+    # load the roll data
+    roll_dist, roll_ang = load_roll(norm_path, s1_path)
+    roll_dist = roll_dist[trim[2]:trim[3]]
+    roll_ang = roll_ang[trim[2]:trim[3]] + roll_shift
+    roll_ang = np.deg2rad(roll_ang)
+
+    # convert roll angle to a phase shift as if the roll angle represents
+    # a change in the radar look angle
+    roll_phase = np.multiply(np.divide(2 * np.pi * B, l), np.sin(-1 * roll_ang))
+
+    return roll_phase, roll_ang
+
+def cinterp(sweep_fft, index):
+    '''
+    Function called during the denoise and dechirp of HiCARS/MARFA airborne data
+
+    Inputs:
+    -------------
+       sweep_fft: fft of the sweep
+           index: bin affected by the L0 noise
+
+    Outputs:
+    ------------
+       output is corrected fft of the sweep
+    '''
+
+    r = (np.abs(sweep_fft[index - 1]) + np.abs(sweep_fft[index + 1])) / 2
+    t1 = np.angle(sweep_fft[index - 1])
+    t2 = np.angle(sweep_fft[index + 1])
+    if (np.abs(t1 - t2) > np.pi):
+        t1 = t1 + 2 * np.pi
+    theta = (t1 + t2) / 2
+    sweep_fft[index] = r * (np.cos(theta) + 1j * np.sin(theta))
+
+    return sweep_fft
+
+def get_ref_chirp(path, bandpass=True, nsamp=3200):
+    '''
+    Load the HiCARS/MARFA reference chirp
+
+    Inputs:
+    ------------
+                 I_path: path to array of the integer component of the chirp
+                 Q_path: path to array of the quadrature component of the chirp
+               bandpass: bandpass sampling, False for legacy HiCARS.
+                         disables cinterp and flips the chirp
+     trunc_sweep_length: number of samples
+
+    Outputs:
+    -------------
+       frequency-domain representation of the HiCARS reference chirp
+    '''
+
+    I = np.fromfile(path + 'I.bin', '>i4')
+    Q = np.fromfile(path + 'Q.bin', '>i4')
+    if not bandpass:
+        rchirp = np.flipud(I + np.multiply(1j, Q))
+    else:
+        rchirp = I + np.multiply(1j, Q)
+
+    return np.fft.fft(rchirp, n=nsamp)
+
+def hamming(trunc_sweep_length):
+    '''
+    Compute a hamming window
+
+    Inputs:
+    --------------
+      trunc_sweep_length: number of samples
+
+    Outputs:
+    --------------
+       hamming window
+    '''
+
+    filt = np.zeros((trunc_sweep_length, ))
+    a = np.round(2.5 * trunc_sweep_length / 50)
+    b = np.round(17.5 * trunc_sweep_length / 50)
+    diff = b - a
+    hamming = np.sin(np.arange(0, 1, 1/diff) * np.pi)
+    filt[int(a):int(b)] = np.transpose(hamming)
+    filt[int(trunc_sweep_length - b + 2):int(trunc_sweep_length - a + 2)] = hamming
+
+    return filt
+
+def denoise_and_dechirp(gain, sigwin, raw_path, geo_path, chirp_path,
+                        output_samples=3200, do_cinterp=True):
+    '''
+    Denoise and dechirp HiCARS/MARFA data
+
+    Inputs:
+    ------------
+               gain: sets which MARFA interferometric datasets are to be analyzed
+             sigwin: section of the full range line being analyzed [samples]
+           raw_path: path to the raw radar bxds files living under ORIG
+           geo_path: path to the geometry files that live under S2_FIL
+         chirp_path: path to the files containing the integer and quadrature components
+                     of the reference chirp
+     output_samples: number of output fast-time samples (3200 for MARFA)
+         do_cinterp: (does something for HiCARS)
+
+    Output:
+    -----------
+      denoised and dechirped HiCARS/MARFA data
+    '''
+
+    # load the bxds datasets
+    if gain == 'low':
+        bxdsA = raw_bxds_load(raw_path, geo_path, '5', sigwin)
+        bxdsB = raw_bxds_load(raw_path, geo_path, '7', sigwin)
+    elif gain == 'high':
+        bxdsA = raw_bxds_load(raw_path, geo_path, '6', sigwin)
+        bxdsB = raw_bxds_load(raw_path, geo_path, '8', sigwin)
+
+    # trim of the range lines if desired
+    if sigwin[3] != 0:
+        bxdsA = bxdsA[:, sigwin[2]:sigwin[3]]
+        bxdsB = bxdsB[:, sigwin[2]:sigwin[3]]
+
+    # prepare the reference chirp
+    hamm = hamming(output_samples)
+    refchirp = get_ref_chirp(chirp_path, bandpass=False, nsamp=output_samples)
+
+    #plt.figure()
+    #plt.subplot(311); plt.imshow(np.abs(bxdsA[sigwin[0]:sigwin[1], :]), aspect='auto'); plt.title('bxdsA')
+    #plt.subplot(312); plt.imshow(np.abs(bxdsB[sigwin[0]:sigwin[1], :]), aspect='auto'); plt.title('bxdsB')
+    #plt.subplot(313)
+    #plt.plot(20 * np.log10(np.abs(bxdsA[0:200, 0000])), label='bxdsA - 0')
+    #plt.plot(20 * np.log10(np.abs(bxdsA[0:200, 1000])), label='bxdsA - 1000')
+    #plt.plot(20 * np.log10(np.abs(bxdsA[0:200, 2000])), label='bxdsA - 2000')
+    #plt.plot(20 * np.log10(np.abs(bxdsB[0:200, 0000])), label='bxdsB - 0')
+    #plt.plot(20 * np.log10(np.abs(bxdsB[0:200, 1000])), label='bxdsB - 1000')
+    #plt.plot(20 * np.log10(np.abs(bxdsB[0:200, 2000])), label='bxdsB - 2000')
+    #plt.legend()
+    #plt.show()
+
+    # prepare the outputs
+    dechirpA = np.zeros((len(bxdsA), np.size(bxdsA, axis=1)), dtype=complex)
+    dechirpB = np.zeros((len(bxdsB), np.size(bxdsB, axis=1)), dtype=complex)
+
+    # dechirp
+    for ii in range(np.size(bxdsA, axis=1)):
+        dechirpA[:, ii] = dechirp(bxdsA[:, ii], refchirp, do_cinterp)
+    for ii in range(np.size(bxdsB, axis=1)):
+        dechirpB[:, ii] = dechirp(bxdsB[:, ii], refchirp, do_cinterp)
+
+    return dechirpA, dechirpB
+
+def dechirp(trace, refchirp, do_cinterp, output_samples=3200):
+    '''
+    Range line dechirp processor
+
+    Inputs:
+    -----------
+            trace: radar range line
+         refchirp: reference chirp
+       do_cinterp: (does something for HiCARS/MARFA data)
+
+    Outputs:
+    -----------
+      dechirped range line
+    '''
+
+    # find peak energy below blanking samples
+    shifter = int(np.median(np.argmax(trace)))
+    trace = np.roll(trace, -shifter)
+
+    #DFT = np.fft.fft(trace)
+    DFT = np.fft.fft(signal.detrend(trace))
+
+    if do_cinterp:
+        # Remove five samples per cycle problem
+        DFT = cinterp(DFT, int(output_samples * (1 / 5) + 1))
+        DFT = cinterp(DFT, int(output_samples * (1 - 1 / 5) + 1))
+        # Remove the first harmonic for five samples
+        DFT = cinterp(DFT, int(output_samples * (2 / 5) + 1))
+        DFT = cinterp(DFT, int(output_samples * (1 - 2 / 5) + 1))
+
+    # do the dechirp
+    Product = np.multiply(refchirp, DFT)
+    Dechirped = np.fft.ifft(Product)
+    Dechirped = np.roll(Dechirped, shifter)
+
+    return Dechirped
+
+def chirp_phase_stability(reference, data, method='coherence', fs=50E6, rollval=10):
+    '''
+    Assessing the phase stability of the loop-back chirp. Will analyze
+    the stability in the loopback chirps for alongtrack variations. I
+    think the varibility between antennas shoudl be handled correctly
+    by the co-regesitration step later on.
+
+    Inputs:
+    ----------------
+       reference: complex-valued range-compressed loopback chirp used
+                  as a reference
+                  -- typically set to be the first one in the array
+            data: complex-valued loopback chirp data we want to compare
+                  against the reference
+          method: method to be used when assessing chirp stability
+                  -- coherence: use coherence to compare signals
+                     (doesn't work)
+                  -- xcorr: cross-correlate reference with data across
+                     some roll window to find the point of maximum
+                     correlation.
+              fs: HiCARS/MARFA fast-time sampling frequency [Hz]
+         rollval: number of fast-time samples to roll through when
+                  implementing xcorr method [-rollval, rollval)
+
+    Outputs:
+    ----------------
+      output is an assessment of phase stability
+    '''
+
+    reference = 20 * np.log10(np.abs(reference))
+    data = 20 * np.log10(np.abs(data))
+
+    if method == 'coherence':
+        ii = 1
+        if ii == 1:
+        #for ii in range(np.size(data, axis=1)):
+            Cxy, f = signal.coherence(np.angle(reference),
+                                      np.angle(data[:, ii]), fs,
+                                      nperseg=len(reference))
+    elif method == 'xcorr':
+        C = np.zeros((np.size(data, axis=1))) + -99999
+        for ii in range(np.size(data, axis=1)):
+            R = np.zeros((2 * rollval))
+            rolls = np.arange(-rollval, rollval)
+            for jj in range(len(rolls)):
+                CC = np.corrcoef(reference, np.roll(data[:, ii], rolls[jj]))
+                R[jj] = np.abs(CC[0, 1])
+            C[ii] = rolls[int(np.argwhere(R == np.max(R)))]
+
+    return C
+
+def phase_stability_adjustment(data, stability):
+    '''
+    application of chirp stability assessment results to the actual data.
+    simply a roll of the data by some number of samples.
+
+    Inputs:
+    ---------------
+          data: complex-valued radar data
+     stability: shifts required to achieve chirp stability
+
+    Outputs:
+    ---------------
+       chirp stability corrected complex-valued radar data
+    '''
+
+    out = np.zeros((len(data), np.size(data, axis=1)), dtype=complex)
+    for ii in range(np.size(data, axis=1)):
+        out[:, ii] = np.roll(data[:, ii], int(stability[ii]))
+
+    return out
+
+def quad3(X, X1, X2, X3, P1, P2, P3):
+    '''
+    function required in MARFA raw data load algorithm
+    '''
+
+    XX1 = X-X1
+    XX2 = X-X2
+    XX3 = X-X3
+    X1X2 = X1-X2
+    X2X3 = X2-X3
+    X3X1 = X3-X1
+    A = - (XX2*XX3)/(X1X2*X3X1)
+    B = - (XX1*XX3)/(X1X2*X2X3)
+    C = - (XX1*XX2)/(X3X1*X2X3)
+
+    return A*P1 + B*P2 + C*P3
+
+def raw_bxds_load(RadPath, GeoPath, channel, trim, DX=1, MS=3200, NR=1000, NRr=100):
+    '''
+    function to load raw MARFA bxds with the loopback chirp perserved.
+
+    Inputs:
+    ----------------
+        InPath: Path to the raw radar files
+       GeoPath: Path to the raw geometry files required to perform interpolation
+       channel: desired MARFA channel to load
+          trim: range lines of interest
+            DX: alongtrack range line spacing after interpolation
+            MS: number of fast-time samples in the output
+            NR: block size to load data
+           NRr: overlap between blocks(?)
+
+    Outputs:
+    ----------------
+       output is an array of raw MARFA data for the line and channel in question
+    '''
+
+    RadName = RadPath + 'bxds'
+    out = 0
+    HiCARS = 2
+    undersamp = True
+    combined = True
+    channel = int(channel)
+
+    # load metadata
+    Nc = np.fromfile(GeoPath + "Nc", dtype=int, sep=" ")
+    Xo = np.fromfile(GeoPath + "Xo", sep=" ")
+    NRt = np.fromfile(GeoPath + "NRt", dtype=int, sep=" ")
+
+    # define number of tears
+    NumTears = len(NRt)
+
+    # Make certain that NRr is an even number.
+    if NRr % 2 == 1:
+        NRr = NRr + 1
+
+    # Check for single block case and force variables accordingly.
+    if (NumTears == 1) and (NR > NRt[1-1]):
+        NR = NRt[1-1]
+        NRr = 0
+
+    # NRb = Number of records included in each along-track filtering block
+    NRb = NR + NRr
+
+    ifd = None
+#    OFD = open(OutName, "wb")
+
+    # Define Range Filtering.
+    # Tr = Range sampling time (0.02 microseconds; 50 MHz sampling)
+    Tr = 0.02
+    FilterR = np.zeros([MS, 1], complex)
+    Freq1 = 02.5
+    Freq2 = 17.5
+    M1 = int(math.floor((Freq1 * Tr * MS) + 0.5)) + 1
+    M2 = int(math.floor((Freq2 * Tr * MS) + 0.5)) + 1
+    BW = M2 - M1
+    #pcheck.pcheck(np.linspace(0.0,1.0,BW+1) * np.pi, 'Range')
+    Hanning = np.reshape(np.sin(np.linspace(0.0, 1.0, BW+1) * np.pi), (-1, 1))
+    FilterR[M1 - 1:M2] = Hanning
+    FilterR[MS + 2 - M2 - 1:MS + 2 - M1] = Hanning
+
+    # Define Along-Track Filtering.
+    # Ta = Along-track sampling time (0.0025 s; 400 Hz sampling)
+    Ta = 0.0025
+    FilterA = np.zeros([NRb, 1], complex)
+    Freq1 = 35.0
+    Freq2 = 40.0
+    N1 = int(math.floor((Freq1 * Ta * NRb) + 0.5)) + 1
+    N2 = int(math.floor((Freq2 * Ta * NRb) + 0.5)) + 1
+    BW = N2 - N1
+    #pcheck.pcheck(np.linspace(0.0,1.0,BW+1) * np.pi, 'Range')
+    Hanning = np.reshape(0.5 + 0.5 * np.cos(np.linspace(0.0, 1.0, BW + 1) * np.pi), (-1, 1))
+    FilterA[N1-1:N2] = Hanning
+    FilterA[NRb + 2 - N2 - 1:NRb + 2 - N1] = 1.0 - Hanning
+    FilterA[0:N1 - 1] = 1.0
+    FilterA[NRb + 3 - N1 - 1:NRb] = 1.0
+
+    # Combine into 2D Filter
+    Filter = FilterR * FilterA.conj().transpose()
+
+    if channel in (5, 6, 7, 8):
+        channel_specs = parse_channels('[1,%d,1,0,0]' % (int(channel)-4))
+    else:
+        raise Exception('filterRA: illegal channel number requested')
+    tracegen = unfoc.read_RADnhx_gen(RadName, channel_specs)
+    stackgen = unfoc.stacks_gen(tracegen, channel_specs, 1)
+
+    NumRead = []
+
+    # start processing
+
+    for NT in range(1, NumTears + 1):
+
+        # NRs = Number of records to process up to the next data tear
+        if NT == 1:
+            NRs = NRt[1 - 1]
+        else:
+            NRs = NRt[NT - 1] - NRt[NT - 1 - 1]
+
+        # NumNBlocks = Number of along-track blocks
+        NumNBlocks = max(1, int(math.floor((NRs + NR - 1 - NRr / 2) / NR)))
+
+    #    NB = 1
+    #    if NB == 1:
+    #    for NB in range(1, 3):
+        for NB in range(1, NumNBlocks + 1):
+
+            if NB > 1:
+                NRp = NumRead
+
+            # NumRead = Number of new records to read
+            NumRead = NR
+            if NB == 1:
+                NumRead = int(NR + (NRr/2))
+            if NB == NumNBlocks:
+                NumRead = int(NRs - ((NB-1)*NR) - (NRr/2))
+            if (NB == 1) and (NB == NumNBlocks):
+                NumRead = int(NRs)
+
+            # NGPri = Number of initial (start) record being processed this block
+            # NGPrf = Number of  final  (stop)  record being processed this block
+            # NOTE: NGPri and NGPrf are in the global index system, where
+            #       "global" refers to the full set of records.
+            # These variables are not used anywhere else in this code,
+            # but they are output here for progress reporting.
+            if NT == 1:
+                NGPri = ((NB - 1) * NR) - (NRr / 2) + 1
+                NGPrf = (NB * NR) + (NRr / 2)
+                if NB == 1:
+                    NGPri = 1
+                if NB == NumNBlocks:
+                    NGPrf = NRs
+            else:
+                NGPri = NRt[NT - 1 - 1] + ((NB - 1) * NR) - (NRr / 2) + 1
+                NGPrf = NRt[NT - 1 - 1] + (NB * NR) + (NRr / 2)
+                if NB == 1:
+                    NGPri = NRt[NT - 1 - 1] + 1
+                if NB == NumNBlocks:
+                    NGPrf = NRt[NT - 1 - 1] + NRs
+
+            # NGWri = Number of initial (start) record for controlling output on this processed block
+            # NGWrf = Number of  final  (stop)  record for controlling output on this processed block
+            # NOTE: NGWri and NGWrf are in the global index system, where
+            #       "global" refers to the full set of records.
+            # These variables are output for progress reporting.
+            if NT == 1:
+                NGWri = ((NB - 1) * NR) + 1
+                NGWrf = (NB * NR)
+                if NB == NumNBlocks:
+                    NGWrf = NRs
+            else:
+                NGWri = NRt[NT - 1 - 1] + ((NB - 1) * NR) + 1
+                NGWrf = NRt[NT - 1 - 1] + (NB * NR)
+                if (NB == NumNBlocks):
+                    NGWrf = NRt[NT - 1 - 1] + NRs
+
+            # Read Data and define signal.
+            # Pad (NRr/2) overlap region with first/last records on first/last blocks.
+            if NB == 1:
+                S = np.empty((MS, NumRead))
+                if ifd is None:
+                    for i in range(1, NumRead + 1):
+                        try:
+                            trace = next(stackgen)
+                        except StopIteration:
+                            sys.exit("Short read (stackgen failed at NB {} {})\n".format(NB, i))
+                        S[:, i-1] = trace.data[0:MS]
+                else:
+                    for i in range(1, NumRead + 1):
+                        data = np.fromfile(ifd, "<i2", MS)
+                        if S.size < MS:
+                            sys.exit("Short read (%d of %d)\n" % (S.size, MS))
+                        S[:, i-1] = data
+
+                signal = np.empty((MS, int(NRr / 2 + NumRead)))
+                for N in range(1, int(NRr / 2 + 1)):
+                    signal[:, N - 1] = S[:, 1 - 1]
+                signal[:, int((NRr / 2) + 1 - 1):int((NRr / 2) + NumRead)] = S
+            else:
+                signal = np.empty((MS, int(NRr + NumRead)))
+                signal[:, 1 - 1:NRr] = S[:, int(NRp - NRr + 1 - 1):NRp]
+                if ifd is None:
+                    S = np.empty((MS, NumRead))
+                    for i in range(1, NumRead+1):
+                        #print('Working:', NB, i)
+                        try:
+                            trace = next(stackgen)
+                        except StopIteration:
+                            #sys.exit("Short read (\n")
+                            test = 1
+                        S[:, i - 1] = trace.data[0:MS]
+                else:
+                    S = np.empty((MS, NumRead))
+                    for i in range(1, NumRead + 1):
+                        data = np.fromfile(ifd, "<i2", MS)
+                        if S.size < MS:
+                            sys.exit("Short read (%d of %d)\n" % (S.size, MS))
+                        S[:, i - 1] = data
+                signal[:, NRr + 1 - 1:NRr + NumRead] = S
+
+            if (NB > 1) and (NB == NumNBlocks):
+                signal.resize((MS, NRb))
+                for N in range(NRr + NumRead + 1, NRb + 1):
+                    signal[:, N - 1] = S[:, NumRead - 1]
+
+            F = pyfftw.interfaces.numpy_fft.fft2(detrend(signal, 0), [MS, NRb])
+
+            ### Clear top samples
+            #if (ifd == -1):
+            #    # HiCARS2
+            #    signal[0:250,:] = 0
+
+            if undersamp == 0:
+                Fs = pyfftw.interfaces.numpy_fft.fft2(signal[MS - 800 - 1:MS - 1], [800 - 1, NRb])
+                F[2561-1, :] = F[2561-1, :] - 4 * Fs[641 - 1, :]
+
+            F = Filter * F
+            signal = pyfftw.interfaces.numpy_fft.ifft2(F, [MS, NRb])
+
+            if NB == 1:
+                Nii = int(math.floor((Xo[NGWri - 1] / DX) + 0.99999)) + 1
+            else:
+                Nii = Nif + 1
+            Nif = int(math.floor(Xo[NGWrf - 1] / DX)) + 1
+
+            # Interpolate filtered signal to resampling points
+            signali = np.empty((MS, Nif - Nii + 1), complex)
+            for Ni in range(Nii, Nif + 1):
+                Nci = Nc[Ni - 1]
+                Nci = max(Nci, 2)
+                Nci = min(Nci, len(Xo) - 1)
+                X = (Ni - 1) * DX
+                X1 = Xo[Nci - 1 - 1]
+                X2 = Xo[Nci - 1]
+                X3 = Xo[Nci + 1 - 1]
+                P1 = signal[:, int((Nci - NGWri + (NRr / 2) + 1) - 1 - 1)]
+                P2 = signal[:, int((Nci - NGWri + (NRr / 2) + 1) - 1)]
+                P3 = signal[:, int((Nci - NGWri + (NRr / 2) + 1) + 1 - 1)]
+                signali[:, Ni - Nii + 1 - 1] = quad3(X, X1, X2, X3, P1, P2, P3)
+
+            # Part 1: Generate missing data at start of data tear.
+            if (NT > 1) and (NB == 1):
+                D1 = Xo[NRt[NT - 1 - 1] - 1]
+                D2 = Xo[NRt[NT - 1 - 1] + 1 - 1]
+                N1 = int(math.floor(D1 / DX)) + 1
+                N2 = int(math.floor(D2 / DX)) + 1
+                for Ni in range(N1 + int(math.floor((N2 - N1 + 2) / 2)),
+                                N1 + int(math.floor((N2 - N1 + 2) / 2))
+                                   + max(0, int(math.floor((N2 - N1 - 19) / 2))) - 1 + 1):
+                    signalim[1 - 1:MS - 1] = 0.0
+                    out = out + 1
+                for Ni in range(N1 + int(math.floor((N2 - N1 + 2) / 2))
+                                   + max(0, int(math.floor((N2 - N1 - 19) / 2))), N2 + 1):
+                    Wt = 0.5 - 0.5 * math.cos((math.pi / 10.0) * (Ni - (N2 - 9)))
+                    signalim = Wt * signali[:, 1 - 1]
+                    out = out + 1
+                signalout = signalim
+
+            # Part 2: Output good resampled points.
+            if (NT <= 1) and (NB == 1):
+                signalout = signali
+            else:
+                signalout = np.concatenate((signalout, signali), axis=1)
+            out = out + signali.shape[1]
+
+            # Part 3: Generate missing data at end of data tear.
+            if (NT < NumTears) and (NB == NumNBlocks):
+                D1 = Xo[NRt[NT - 1] - 1]
+                D2 = Xo[NRt[NT - 1] + 1 - 1]
+                N1 = int(math.floor(D1 / DX)) + 1
+                N2 = int(math.floor(D2 / DX)) + 1
+                for Ni in range(N1 + 1, N1 + 1 + min(9, int(math.floor((N2 - N1) / 2))) - 1 + 1):
+                    Wt = 0.5 + 0.5 * math.cos((math.pi / 10.0) * (Ni - N1))
+                    signalim = Wt * signali[:, Nif - Nii + 1 - 1]
+                    out = out + 1
+                for Ni in range(N1 + min(10, int(math.floor((N2 - N1 + 2) / 2))),
+                                N1 + min(10, int(math.floor((N2 - N1 + 2) / 2)))
+                                   + max(0, int(math.floor((N2 - N1 - 18) / 2))) - 1 + 1):
+                    signalim[1 - 1:MS - 1] = 0.0
+                    out = out + 1
+                signalout = np.concatenate((signalout, signalim), axis=1)
+
+    if ifd is not None:
+        ifd.close()
+
+    if trim[3] != 0:
+        signalout = signalout[:, trim[2]:trim[3]]
+
+    return signalout
+
+def complex_correlation_coefficient(cmp1, cmp2):
+    '''
+    Calculate the complex correlation coefficient between two complex
+    valued datasets.
+
+    Inputs
+    ----------------
+        cmp1: complex-valued dataset 1
+        cmp2: complex-valued dataset 2
+
+    Outputs:
+    ----------------
+      complex valued correlation coefficient
+    '''
+
+    tempA = np.mean(np.multiply(cmp1, np.conj(cmp2)))
+    tempB = np.sqrt(np.multiply(np.mean(np.square(np.abs(cmp1))), np.mean(np.square(np.abs(cmp2)))))
+    out = np.divide(tempA, tempB)
+
+    return out
+
+def azimuth_pixel2pixel_coherence(data, FOI, roll_range=100, ft_step=1):
+    '''
+    Assessment of the coherence between azimuth pixels as a function
+    of the distance between them. Non-independent azimuth pixels will
+    exhibit greater pixel-to-pixel coherence than truly independent
+    ones. Based on discussion presented in Lee et al. (1994).
+
+    The algorithm will only evaluate pixel-to-pixel coherence in the fast-
+    time sample range covering the defined the feature-of-interest.
+
+    Inputs:
+    ----------------
+           data: complex-valued data relating to one of the two
+                 interferometric channels
+                 -- fast-time samples as rows
+                 -- range lines as columns
+            FOI: array of ones and zeros where ones correspond to the
+                 picked feature-of-interest being evaluated for possible
+                 off-nadir clutter
+                 -- fast-time samples as rows
+                 -- range lines as columns
+     roll_range: range of azimuth sample to roll the data over when
+                 evaluating pixel-to-pixel coherency
+        ft_step: fast-time sample interval at which to evaluate the azimuthal
+                 pixel-to-pixel coherence
+
+    Outputs:
+    ----------------
+            rho: array of the pixel-to-pixel coherency
+                 -- rows contain evaluations of the pixel-to-pixel coherency
+                    for individual fast-time samples in the input radar data
+                 -- columns represent the distances over which the coherency
+                    was evaluated
+          rolls: list of the distances between pixels over which the
+                 pixel-to-pixel coherency was calculated
+     ft_samples: list of fast-time samples along with coherencies were evaluated
+    '''
+
+    # from FOI, identify fast-time samples covering the FOI
+    test = np.zeros((len(FOI)), dtype=float)
+    for ii in range(len(FOI)):
+        if np.nansum(FOI[ii, :]) != 0:
+            test[ii] = 1
+    start_sample = np.min(np.argwhere(test == 1))
+    end_sample = np.max(np.argwhere(test == 1))
+    ft_samples = np.arange(start_sample, end_sample, ft_step)
+
+    # define the pixel-to-pixel distances to test
+    rolls = np.arange(0, roll_range + 1)
+
+    # calculate the pixel-to-pixel coherence
+    rho = np.zeros((len(ft_samples), len(rolls)), dtype=float)
+    for ii in range(len(ft_samples)):
+        cmp1 = data[ft_samples[ii], :]
+        for jj in range(len(rolls)):
+            cmp2 = np.roll(cmp1, rolls[jj])
+            rho[ii, jj] = np.abs(complex_correlation_coefficient(cmp1, cmp2))
+
+    return rho, rolls, ft_samples
+
+def independent_azimuth_samples(cmpA, cmpB, FOI, roll_range=100, ft_step=1):
+    '''
+    Function to determine the azimuth sample interval between independent
+    range lines.
+    
+    Inputs:
+    ----------------
+           cmpA: complex-valued antenna A radargram
+                 -- fast-time samples as rows
+                 -- range lines as columns
+           cmpB: complex-valued antenna B radargram
+                 -- fast-time samples as rows
+                 -- range lines as columns
+            FOI: array of ones and zeros where ones correspond to the
+                 picked feature-of-interest being evaluated for possible
+                 off-nadir clutter
+                 -- fast-time samples as rows
+                 -- range lines as columns
+     roll_range: range of azimuth sample to roll the data over when
+                 evaluating pixel-to-pixel coherency
+        ft_step: fast-time sample interval at which to evaluate the azimuthal
+                 pixel-to-pixel coherence
+
+    Outputs:
+    ----------------
+      output is the azimuth distances [samples] between independent range lines
+    '''
+
+    # evaluate pixel-to-pixel stability
+    rhoA, rolls, ft_samples = azimuth_pixel2pixel_coherence(cmpA, FOI, roll_range=roll_range, ft_step=ft_step)
+    rhoB, _, _ = azimuth_pixel2pixel_coherence(cmpB, FOI, roll_range=roll_range, ft_step=ft_step)
+
+    # plot the pixel-to-pixel correlation
+    plt.figure()
+    plt.subplot(211)
+    num = 0
+    for ii in range(len(rhoA)):
+        num += 1
+        plt.plot(rhoA[ii, :], label=str(ft_samples[ii]))
+    plt.title('Antenna A pixel-to-pixel coherence')
+    plt.ylim([0, 1]); plt.xlim([0, len(rolls)])
+    plt.xlabel('pixel-to-pixel distance [samples]')
+    plt.xticks(np.arange(0, len(rolls)), rolls)
+    plt.ylabel('coherence')
+    if num <= 15: plt.legend()
+    plt.subplot(212)
+    num = 0
+    for ii in range(len(rhoB)):
+        num += 1
+        plt.plot(rhoB[ii, :], label=str(ft_samples[ii]))
+    plt.title('Antenna B pixel-to-pixel coherence')
+    plt.ylim([0, 1]); plt.xlim([0, len(rolls)])
+    plt.xlabel('pixel-to-pixel distance [samples]')
+    plt.xticks(np.arange(0, len(rolls)), rolls)
+    plt.ylabel('coherence')
+    if num <= 15: plt.legend()
+
+    # define the number of azimuth samples between independent looks
+    def callback():
+        global az_step
+        az_step = e1.get()
+    master = Tk()
+    Label(master, text='Interval between independent looks (Enter to assign)').grid(row=0)
+    e1 = Entry(master)
+    e1.grid(row=0, column=1)
+    Button(master, text='Enter', command=callback).grid(row=1, column=0, sticky=W, pady=4)
+    Button(master, text='Done', command=master.quit).grid(row=1, column=1, sticky=W, pady=4)
+    plt.show()
+
+    return az_step
+
+def interferogram_normalization(interferogram, surface):
+    '''
+    Function to normalize interferogram using the interferometric phases defined along
+    a defined surface. The function has an internal step to make sure the 'surface'
+    input covers the entire breadth of the interferogram. The function interpolates the
+    picked surface into spaces where the surface isn't defined.
+    
+    Inputs:
+    ----------------
+      interferogram: stacked interferogram
+            surface: picked surface for interferogram normalization
+
+    Outputs:
+    ----------------
+      output is the normalized interferogram
+    '''
+
+    # ensure the picked surface covers the breadth of the interferogram
+    test = np.nansum(surface, axis=0)
+    x = np.argwhere(test == 1)[:, 0]
+    y = np.zeros((len(x)), dtype = int)
+    for ii in range(len(x)):
+        y[ii] = np.argwhere(surface[:, x[ii]] == 1)
+    xall = np.arange(0, np.size(surface, axis=1))
+    yall = np.interp(xall, x, y)
+    surface2 = np.zeros((len(surface), np.size(surface, axis=1)), dtype=float)
+    surface2[:, :] = np.nan
+    for ii in range(len(xall)):
+        surface2[int(yall[ii]), ii] = 1
+
+    # extract interferometric phase along the surface
+    #surface_phase = FOI_extraction(interferogram, surface2)
+    surface_phase = np.zeros((len(xall)), dtype=float)
+    for ii in range(len(xall)):
+        surface_phase[ii] = interferogram[int(yall[ii]), int(xall[ii])]
+
+    # normalize interferogram
+    #output = np.zeros((len(interferogram), len(xall)), dtype=float)
+    #for ii in range(len(surface_phase)):
+    #    output[:, ii] = interferogram[:, ii] - surface_phase[ii]
+    corr = np.ones((len(interferogram), len(xall)), dtype=float)
+    for ii in range(len(xall)):
+        corr[:, ii] = np.multiply(corr[:, ii], surface_phase[ii])
+    output = interferogram - corr
+
+    return output, surface_phase, surface2
+
+def surface_pick(image, FOI, pick_method='maximum'):
+    '''
+    Function to pick the surface echo overlying an already defined subsurface
+    feature-of-interest
+    
+    Inputs:
+    ----------------
+           image: power image
+             FOI: array of the same size as the power image with ones where
+                  a feature-of-interest has been defined
+     pick_method: string indentifying how individual pixels corresponding
+                  to the surface are picked during surface definition
+
+    Outputs:
+    ----------------
+      out is an array of the same size as the poower image with ones
+          where the surface overlying the feature-of-interst has been
+          defined
+    '''
+
+    # extract the along-track sample bounds in the picked FOI
+    inds = np.argwhere(FOI == 1)[:, 1]
+    indA = min(inds)
+    indB = max(inds)
+    image2 = image[:, indA:indB]
+
+    # pick the surface within the area covered by the FOI
+    SRF = ip.picker(np.transpose(image2), snap_to=pick_method)
+    SRF = np.transpose(SRF)
+    
+    # ensure the picked surface covers the breadth of the trimmed power image
+    test = np.nansum(SRF, axis=0)
+    x = np.argwhere(test == 1)[:, 0]
+    y = np.zeros((len(x)), dtype = int)
+    for ii in range(len(x)):
+        y[ii] = np.argwhere(SRF[:, x[ii]] == 1)
+    xall = np.arange(0, np.size(SRF, axis=1))
+    yall = np.interp(xall, x, y)
+    SRF2 = np.zeros((len(SRF), np.size(SRF, axis=1)), dtype=float)
+    SRF2[:, :] = np.nan
+    for ii in range(len(xall)):
+        SRF2[int(yall[ii]), ii] = 1
+
+    # position the picked surface within the full breadth of the power image
+    tempA = np.nan * np.ones((len(FOI), indA))
+    tempB = np.nan * np.ones((len(FOI), np.size(FOI, axis=1) - indB))
+    out = np.concatenate((tempA, SRF, tempB), axis=1)
+
+    return out
+
+def offnadir_clutter(FOI, SRF, rollang, N, B, mb_offset, l, dt):
+    '''
+    Function to estimate the mean phase as if the user defined FOI were
+    off-nadir surface clutter. This is done by first estimating the
+    cross-track look angle assuming all propagation is at the speed
+    of light and look angle can be estimated using the time delay to the
+    surface as well as the time delay to the picked FOI. 
+
+    Inputs:
+    ----------------
+           FOI: array of the same size as the radargram with ones where
+                a feature-of-interest has been defined
+           SRF: array of the same size as the radargram with ones where
+                the surface above the feaure-of-interest has been defined
+       rollang: vector of roll angles [rad]
+             N: along-track stacking interval [samples]
+             B: interferometric baseline [m]
+     mb_offset: delay (in fast-time samples) between the start of the
+                radargram and signal transmission [samples]
+             l: radar wavelength in free space [m]
+            dt: fast-time sample interval [s]
+
+    Outputs:
+    ----------------
+      output is an estimate of the mean interferometric phase of the FOI as
+             if it were off-nadir surface clutter
+    '''
+    out = []
+    # find indices where surface and feature-of-interest are defined
+    indFOI = np.argwhere(FOI == 1)
+    indSRF = np.argwhere(SRF == 1)
+    indx = np.intersect1d(indFOI[:, 1], indSRF[:, 1])
+
+    # extract the sample to the surface and FOI for each common range line
+    # and subtract the main-band offset
+    sampl = np.zeros((2, len(indx)), dtype=float)
+    for ii in range(len(indx)):
+        sampl[0, ii] = np.argwhere(SRF[:, indx[ii]] == 1) - mb_offset
+        sampl[1, ii] = np.argwhere(FOI[:, indx[ii]] == 1) - mb_offset
+
+    # convert sample numbers to one-way times
+    times = np.divide(np.multiply(sampl, dt), 2)
+    
+    # convert one-way times to look angles
+    rollang = rollang[(np.arange(np.floor(N / 2) + 1, len(rollang), N) - 1).astype(int)]
+    rollang = rollang[indx]
+    thetal = np.arccos(np.divide(times[0, :], times[1, :]))
+
+    # calculate interferometric phase
+    iphase = -1 * np.multiply(np.divide((2 * np.pi * B), l), np.sin(thetal - rollang))
+    #iphase = -1 * np.multiply(np.divide((4 * np.pi * B), l), np.sin(thetal))
+
+    #plt.figure()
+    #plt.subplot(211); plt.plot(np.rad2deg(thetal)); plt.title('look angle')
+    #plt.subplot(212); plt.plot(np.rad2deg(iphase)); plt.title('interferometric phase')
+    #plt.show()
+
+    return iphase