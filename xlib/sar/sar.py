--- conflicted
+++ resolved
@@ -1,4 +1,3 @@
-<<<<<<< HEAD
 __authors__ = ['Kirk Scanlan, kirk.scanlan@utexas.edu']
 __version__ = '1.0'
 __history__ = {
@@ -7,6 +6,9 @@
          'author': 'Kirk Scanlan, UTIG',
          'info': 'function library for SAR processing'}}
 
+import logging
+import numpy as np
+
 def sar_posting(dpst, La, idx, tlp, et):
     '''
     Algorithm for defining the centers and extent of output SAR columns along
@@ -35,11 +37,13 @@
     ## define posting centers for SAR columns
     ### post radargram columns
     num_pst = np.floor((np.max(tlp)-tlp[0])/(dpst/1000))
+    # TODO: pst_trc could be a list of tuples 3xn
     pst_trc = np.zeros((int(num_pst), 3), dtype=float)
     pst_trc[:, 0] = np.round(np.arange(0, idx, idx/num_pst))
     ## define trace ranges to include in SAR window from aperture length
     ### aperture length will be defined in SECONDS so need the ephemeris time
     ### for each post trace
+    # TODO: pst_et could be a list of tuples
     pst_et = np.zeros((len(pst_trc), 3), dtype=float)
     for ii in range(len(pst_et)):
         pst_et[ii, 0] = et[int(pst_trc[ii, 0])]
@@ -171,15 +175,12 @@
         out: array of correctly time-positioned range lines
     '''
 
-    import numpy as np
-
     # define required temporary parameters
     n = np.size(data, axis=1)
     f = np.fft.fftfreq(n, dt)
 
     # define the output
     out = np.zeros((len(data), n), dtype=complex)
-
     # apply phase shift
     for jj in range(len(data)):
         tempA = np.multiply(np.fft.fft(data[jj], norm='ortho'),
@@ -201,6 +202,7 @@
             slow-time/fast-time domain
             - range lines organized by row
             - fast-time samples organized by column
+        R0: TODO
         et: relative ephemris times for each range line within the aperture [s]
             - defined relative to the ephemeris time for the mid-aperture range
               line
@@ -212,7 +214,7 @@
         out: array of range migrated range lines
     '''
 
-    import numpy as np
+    # GNG: TODO -- in theory the output lines could be a list of numpy arrays
 
     # define the output
     out = np.zeros((len(data), np.size(data, axis=1)), dtype=complex)
@@ -298,17 +300,14 @@
     -----------
         out: array of correctly time-positioned range lines
     '''
-    import numpy as np
-
     temp = np.fft.fftshift(np.fft.fft(data, axis=0, norm='ortho'), axes=(0,))
     hann = np.hanning(len(temp))
     hann = np.transpose(np.broadcast_to(np.transpose(hann),
                                         (np.size(data, axis=1), len(hann))))
-    out = np.abs(np.fft.ifftshift(np.multiply(temp, hann), axes=(0,)))
-
-    return out
-
-def delay_doppler(data, dpst, La, dBW, tlp, et, scrad, tpgpy, rxwot, vt, comb_ml=True):
+    return np.abs(np.fft.ifftshift(np.multiply(temp, hann), axes=(0,)))
+
+def delay_doppler(data, dpst, La, dBW, tlp, et, scrad, tpgpy, rxwot, vt, comb_ml=True,
+                  debugtag="SAR"):
     '''
     Attempt at delay Doppler SAR processing of SHARAD radar data. Based on
     US methodology as presented in the US PDS data descriptions
@@ -331,6 +330,8 @@
               - True: combine and produce a single multilook-ed image
               - False: produce a three axis array of individual looks
 
+     debugtag: Optional unique tag prepended to debugging messaages     
+
      Outputs:
     -------------
      sar_data: SAR focused radar data
@@ -353,7 +354,8 @@
         looks = 1
     elif looks % 2 == 0:
         looks = looks - 1
-    print('Number of looks in delay Doppler SAR processing is', looks)
+
+    logging.debug("{:s}: Number of looks in delay Doppler SAR processing is {:d}".format(debugtag,looks))
 
     # predefine output and start sar processor
     if looks != 1:
@@ -361,41 +363,54 @@
         rl2 = np.zeros((len(pst_trc), len(data[0])), dtype=float)
     else:
         rl = np.zeros((len(pst_trc), len(data[0])), dtype=float)
+
     for ii in range(len(pst_trc)):
         if ii % 50 == 0:
-            print('Working delay Doppler SAR column', ii, 'of', len(pst_trc))
-        if pst_trc[ii, 1] != 0 and pst_trc[ii, 2] != 0:
-            # select data within the aperture
-            temp_data = data[pst_trc[ii, 1]:pst_trc[ii, 2]]
-            # time shift to align traces and remove rx opening time changes and
-            # spacecraft radius changes
-            temp_data2 = rx_opening(temp_data,
-                                    rxwot[pst_trc[ii, 1]:pst_trc[ii, 2]],
-                                    0.0375E-6)
-            # range migration
-            R0 = (scrad[pst_trc[ii, 0]] - tpgpy[pst_trc[ii, 0]]) * 1000
-            temp_data3 = dD_rngmig(temp_data2, R0,
-                                   et[pst_trc[ii, 1]:pst_trc[ii, 2]] - et[pst_trc[ii, 0]],
-                                   vt[pst_trc[ii, 1]:pst_trc[ii, 2]], 0.0375E-6)
-            # azimuth migration
-            temp_data4 = dD_azmig(temp_data3, R0,
-                                  et[pst_trc[ii, 1]:pst_trc[ii, 2]] - et[pst_trc[ii, 0]],
-                                  vt[pst_trc[ii, 1]:pst_trc[ii, 2]])
-            # construct the radargram range line
-            temp_data5 = dD_traceconstructor(temp_data4)
-            # multilook and output
-            if looks != 1:
-                tempA = np.arange(-np.floor(looks/2), np.ceil(looks/2), 1, dtype=int)
-                for jj in range(looks):
-                    rl[jj, ii, :] = temp_data5[tempA[jj], :]
-            else:
-                rl[ii] = temp_data5[0, :]
+            logging.debug("{:s}: Working delay Doppler SAR column {:d} of {:d}".format(debugtag, ii, len(pst_trc)) )
+
+        if pst_trc[ii, 1] == 0 or pst_trc[ii, 2] == 0:
+            continue
+
+        # TODO: gc old temp variables to keep mem footprint low
+
+        # select data within the aperture
+        temp_data = data[pst_trc[ii, 1]:pst_trc[ii, 2]]
+
+        # time shift to align traces and remove rx opening time changes and
+        # spacecraft radius changes
+        temp_data2 = rx_opening(temp_data,
+                                rxwot[pst_trc[ii, 1]:pst_trc[ii, 2]],
+                                0.0375E-6)
+
+        # range migration
+        R0 = (scrad[pst_trc[ii, 0]] - tpgpy[pst_trc[ii, 0]]) * 1000
+        temp_data3 = dD_rngmig(temp_data2, R0,
+                               et[pst_trc[ii, 1]:pst_trc[ii, 2]] - et[pst_trc[ii, 0]],
+                               vt[pst_trc[ii, 1]:pst_trc[ii, 2]], 0.0375E-6)
+        # azimuth migration
+        temp_data4 = dD_azmig( temp_data3, R0,
+                               et[pst_trc[ii, 1]:pst_trc[ii, 2]] - et[pst_trc[ii, 0]],
+                               vt[pst_trc[ii, 1]:pst_trc[ii, 2]])
+        logging.debug("{:s}: Shape of azimuth-migrated line {:3d}: {!r}".format(debugtag, ii, temp_data4.shape))
+        # construct the radargram range line
+        temp_data5 = dD_traceconstructor(temp_data4)
+        # multilook and output
+        if looks != 1:
+            tempA = np.arange(-np.floor(looks/2), np.ceil(looks/2), 1, dtype=int)
+            for jj in range(looks):
+                rl[jj, ii, :] = temp_data5[tempA[jj], :]
+        else:
+            rl[ii] = temp_data5[0, :]
+    # end for i
 
     # produce a final combined multilook product if desired
     if looks != 1 and comb_ml:
+        logging.debug("{:s}: Producing final combined multilook product".format(debugtag))
         for ii in range(looks):
             for jj in range(len(pst_trc)):
                 rl2[jj, :] = rl2[jj, :] + np.square(np.abs(rl[ii, jj, :]))
+                # TODO: faster?
+                #rl2[jj, :] += np.square(np.abs(rl[ii, jj, :]))
         rl = np.sqrt(rl2)
 
     return rl, pst_trc
@@ -599,623 +614,4 @@
                 rl2[jj, :] = rl2[jj, :] + np.square(np.abs(rl[ii, jj, :]))
         rl = np.sqrt(rl2)
 
-    return rl, pst_trc
-=======
-__authors__ = ['Kirk Scanlan, kirk.scanlan@utexas.edu']
-__version__ = '1.0'
-__history__ = {
-    '1.0':
-        {'date': 'February 21 2019',
-         'author': 'Kirk Scanlan, UTIG',
-         'info': 'function library for SAR processing'}}
-
-import logging
-import numpy as np
-
-def sar_posting(dpst, La, idx, tlp, et):
-    '''
-    Algorithm for defining the centers and extent of output SAR columns along
-    groundtrack.
-
-    Inputs:
-    -------------
-    dpst: distance along the track to post radargram columns [m]
-      La: aperture length [s]
-     idx: number of range lines within the area to be focused (size of the
-          radargram)
-     tlp: vector of interpolated spacecraft positions along its ground
-              track [km]
-      et: vector of ephemeris times [s]
-
-    Outputs:
-    -------------
-    pst_trc: extent and center of SAR apertures expressed in terms of rangeline
-             numbers
-     pst_et: extent and center of SAR apertures expressed in terms of ephemeris
-             times [s]
-    '''
-
-    import numpy as np
-
-    ## define posting centers for SAR columns
-    ### post radargram columns
-    num_pst = np.floor((np.max(tlp)-tlp[0])/(dpst/1000))
-    # TODO: pst_trc could be a list of tuples 3xn
-    pst_trc = np.zeros((int(num_pst), 3), dtype=float)
-    pst_trc[:, 0] = np.round(np.arange(0, idx, idx/num_pst))
-    ## define trace ranges to include in SAR window from aperture length
-    ### aperture length will be defined in SECONDS so need the ephemeris time
-    ### for each post trace
-    # TODO: pst_et could be a list of tuples
-    pst_et = np.zeros((len(pst_trc), 3), dtype=float)
-    for ii in range(len(pst_et)):
-        pst_et[ii, 0] = et[int(pst_trc[ii, 0])]
-    pst_et[:, 1] = pst_et[:, 0] - La/2
-    pst_et[:, 2] = pst_et[:, 0] + La/2
-    ### extract the trace numbers comprising each aperture bin
-    for ii in range(len(pst_et)):
-        if pst_et[ii, 1] < pst_et[0, 0]:
-            pst_trc[ii, 1] = 0
-            pst_trc[ii, 2] = 0
-        elif pst_et[ii, 2] > pst_et[len(pst_et)-1, 0]:
-            pst_trc[ii, 1] = 0
-            pst_trc[ii, 2] = 0
-        else:
-            pst_trc[ii, 1] = pst_trc[np.argmin(abs(pst_et[:, 0] - pst_et[ii, 1])), 0]
-            pst_trc[ii, 2] = pst_trc[np.argmin(abs(pst_et[:, 0] - pst_et[ii, 2])), 0]
-    pst_trc = pst_trc.astype(int)
-
-    return pst_trc, pst_et
-
-def vector_interp(vect):
-    '''
-    Linear interpolation of a vector to smooth out steps. Values are plotted in
-    middle of any discretized zones.
-
-    Inputs:
-    -------------
-      vect: one-dimensional vector to be interpolated
-
-     Outputs:
-    -------------
-     out: interpolated vector
-    '''
-
-    import numpy as np
-
-    # interpolate a vector
-    t1 = np.unique(vect)
-    unix = np.zeros((len(t1), 1), dtype=float)
-    for ii in range(len(t1)):
-        t2 = abs(vect - t1[ii])
-        t3 = np.argmin(t2)
-        t4 = abs(len(vect) - np.argmin(np.flipud(t2)))
-        unix[ii] = np.round(np.mean([t3, t4]))
-    out = np.interp(np.arange(0, len(vect), 1), unix[:, 0], t1)
-
-    return out
-
-def twoD_filter(data, rf0, rf1, af0, af1, dres, m, n):
-    '''
-    Create a 2D filter to pre-filter the radar data to desired time and Doppler
-    frequencies.
-
-    The resulting filter is Hann shaped in the frequency domain between the
-    lower and upper specified time frequencies (both positive and negative) and
-    boxcar shaped in the Doppler domain with cosine tapers between the
-    specified low-pass and high-cut Doppler frequencies (both positive and
-    negative).
-
-    Inputs:
-    -------------
-     data: array of complex-valued range lines expressed in the
-           slow-time/fast-time domain
-           - range lines organized by row
-           - fast-time samples organized by column
-      rf0: low time frequency [Hz]
-      rf1: upper time frequency [Hz]
-      af0: low-pass Doppler frequency [Hz]
-      af1: high-cut Doppler frequency [Hz]
-     dres: frequency resoltuion of the Doppler spectrum [Hz]
-        m: number of range lines within the aperture
-        n: number of time samples along the range lines within the aperture
-
-     Outputs:
-    -------------
-     out: 2D filtered radargram
-    '''
-
-    import numpy as np
-    import math
-
-    # range
-    rf0i = int(math.floor((rf0 * 0.0375E-6 * n)+0.5)) + 1
-    rf1i = int(math.floor((rf1 * 0.0375E-6 * n)+0.5)) + 1
-    bw = rf1i - rf0i
-    rhann = np.zeros((bw, 1))
-    rhann[:, 0] = np.hanning(bw)
-    rfilt = np.zeros((n, 1))
-    rfilt[0:len(rhann)] = rhann
-    rfilt[len(rfilt)-len(rhann):len(rfilt)] = np.flipud(rhann)
-    # azimuth
-    Dfreq = np.fft.fftfreq(m, dres)
-    af0i = np.argmin(abs(Dfreq-af0))
-    af1i = np.argmin(abs(Dfreq-af1))
-    bw = af1i - af0i
-    ahann = np.reshape(0.5 + 0.5*np.cos(np.linspace(0.0, 1.0, bw+1) * np.pi),
-                       (-1, 1))
-    afilt = np.zeros((m, 1))
-    afilt[af0i-1:af0i+bw] = ahann
-    afilt[m+2-af1i-1:m+2-af0i] = np.flipud(ahann)
-    afilt[0:af0i-1] = 1.0
-    afilt[m+3-af0i-1:m] = 1.0
-    # combined
-    filt = np.multiply(rfilt.transpose(), afilt.conj())
-
-    out = np.fft.fft2(data, norm='ortho')
-    out = np.multiply(out, filt)
-    out = np.fft.ifft2(out, norm='ortho')
-
-    return out
-
-def rx_opening(data, rxwot, dt):
-    '''
-    Frequency domain-applied phase shift to align traces relative to the
-    minimum receive window opening time
-
-    Input:
-    -----------
-      data: array of complex-valued range lines expressed in the
-            slow-time/fast-time domain
-            - range lines organized by row
-            - fast-time samples organized by column
-     rxwot: vector of corrected receive window opening times after chirp
-            emission [s]
-        dt: fast-time sampling interval [s]
-
-    Output:
-    -----------
-        out: array of correctly time-positioned range lines
-    '''
-
-    # define required temporary parameters
-    n = np.size(data, axis=1)
-    f = np.fft.fftfreq(n, dt)
-
-    # define the output
-    out = np.zeros((len(data), n), dtype=complex)
-    # apply phase shift
-    for jj in range(len(data)):
-        tempA = np.multiply(np.fft.fft(data[jj], norm='ortho'),
-                            np.exp(-1j * 2 * np.pi * rxwot[jj] * f))
-        out[jj] = np.fft.ifft(tempA, norm='ortho')
-
-    return out
-
-def dD_rngmig(data, R0, et, vt, dt):
-    '''
-    Range migration step of the delay Doppler focusing algorithm.
-    Intended to shift traces within the aperture in fast-time according to the
-    predicted hyperolic shape for the surface echo at the mid-aperture range
-    line.
-
-    Input:
-    -----------
-      data: array of complex-valued range lines expressed in the
-            slow-time/fast-time domain
-            - range lines organized by row
-            - fast-time samples organized by column
-        R0: TODO
-        et: relative ephemris times for each range line within the aperture [s]
-            - defined relative to the ephemeris time for the mid-aperture range
-              line
-        vt: vector of spacecraft velocities within the aperture [m/s]
-        dt: fast-time sampling interval [s]
-
-    Output:
-    -----------
-        out: array of range migrated range lines
-    '''
-
-    # GNG: TODO -- in theory the output lines could be a list of numpy arrays
-
-    # define the output
-    out = np.zeros((len(data), np.size(data, axis=1)), dtype=complex)
-
-    # calculate distance from nadir mid-aperture surface point to spacecraft
-    # for each range line
-    R = np.zeros((len(data), ))
-    for jj in range(len(data)):
-        R[jj] = np.sqrt(R0**2 + ((et[jj]) * vt[jj])**2)
-
-    #convert distance to two-way time
-    #dt_aperture = 2 * (R - R0) / 299792458
-    dt_aperture = (R - R0) * (2 / 299792458)
-
-    # apply phase shift to each range line corresponding to required range
-    # migration
-    f = np.fft.fftfreq(np.size(data, axis=1), dt)
-    for jj in range(len(data)):
-        tempB = np.multiply(np.fft.fft(data[jj], norm='ortho'),
-                            np.exp(1j * 2 * np.pi * dt_aperture[jj] * f))
-        out[jj] = np.fft.ifft(tempB, norm='ortho')
-
-    return out
-
-def dD_azmig(data, R0, et, vt):
-    '''
-    Azimuth migration step in the delay Doppler SAR processing.
-    Intended to calculate the differential Doppler phase shift for each range
-    line relative to the nadir surface point in the middle of the aperture and
-    then correct for it.
-
-    Input:
-    -----------
-      data: array of complex-valued range lines expressed in the
-            slow-time/fast-time domain
-            - range lines organized by row
-            - fast-time samples organized by column
-        R0: distance to surface at mid-point of aperture [m]
-        et: relative ephemris times for each range line within the aperture [s]
-            - defined relative to the ephemeris time for the mid-aperture range
-              line
-        vt: vector of spacecraft velocities within the aperture [m/s]
-
-    Output:
-    -----------
-        out: array of azimuth migrated range lines
-    '''
-
-    import numpy as np
-
-    # define the output
-    out = np.zeros((len(data), np.size(data, axis=1)), dtype=complex)
-
-    # calculate distance from nadir mid-aperture surface point to spacecraft
-    # for each range line
-    R = np.zeros((len(data), ))
-    for jj in range(len(data)):
-        R[jj] = np.sqrt(R0**2 + ((et[jj]) * vt[jj])**2)
-
-    # apply azimuth migration
-    dr = -1 * (R - R0)
-    dphi = np.exp(-1j * ((4 * np.pi / (299792458 / 25E6)) * dr))
-    dphi = np.transpose(np.broadcast_to(np.transpose(dphi),
-                                        (np.size(data, axis=1), len(dphi))))
-    out = np.multiply(data, np.conj(dphi))
-
-    return out
-
-def dD_traceconstructor(data):
-    '''
-    Construct the final SAR focused range line.
-    Calculate the frequency spectrum for each range spectrum and apply a Hann
-    window to suppress azimuth sidelobes
-
-    Input:
-    -----------
-      data: array of complex-valued range lines expressed in the
-            slow-time/fast-time domain
-            - range lines organized by row
-            - fast-time samples organized by column
-
-    Output:
-    -----------
-        out: array of correctly time-positioned range lines
-    '''
-    temp = np.fft.fftshift(np.fft.fft(data, axis=0, norm='ortho'), axes=(0,))
-    hann = np.hanning(len(temp))
-    hann = np.transpose(np.broadcast_to(np.transpose(hann),
-                                        (np.size(data, axis=1), len(hann))))
-    return np.abs(np.fft.ifftshift(np.multiply(temp, hann), axes=(0,)))
-
-def delay_doppler(data, dpst, La, dBW, tlp, et, scrad, tpgpy, rxwot, vt, comb_ml=True,
-                  debugtag="SAR"):
-    '''
-    Attempt at delay Doppler SAR processing of SHARAD radar data. Based on
-    US methodology as presented in the US PDS data descriptions
-
-    Inputs:
-    -------------
-        data: complex-valued ionosphere-corrected radar data
-        dpst: distance along the track to post radargram columns [m]
-          La: aperture length [s]
-         dBW: Doppler frequency bandwidth [Hz]
-         tlp: vector of interpolated spacecraft positions along its ground
-              track [km]
-          et: vector of ephemeris times [s]
-       scrad: vector of distance from spacecraft to Martian centre of mass [km]
-       tpgpy: vector of the estimated radius of Mars including topography [km]
-       rxwot: vector of receiving antenna opening times [s]
-          vt: vector of spacecraft velocities [m/s]
-     comb_ml: optional flag for what type of multilook product we want to
-              generate if multilook processing is to be performed
-              - True: combine and produce a single multilook-ed image
-              - False: produce a three axis array of individual looks
-
-     debugtag: Optional unique tag prepended to debugging messaages     
-
-     Outputs:
-    -------------
-     sar_data: SAR focused radar data
-      pst_trc: range line numbers of posted SAR-corrected range lines
-    '''
-
-    import numpy as np
-
-    # interpolate the positional vectors as required
-    tlp = vector_interp(tlp)
-    vt = vector_interp(vt)
-
-    ## define posting centers for SAR columns
-    pst_trc, pst_et = sar_posting(dpst, La, int(len(data)), tlp, et)
-    del pst_et
-
-    ## define the number of looks
-    looks = int(np.round(2 * La * dBW))
-    if looks == 0:
-        looks = 1
-    elif looks % 2 == 0:
-        looks = looks - 1
-
-    logging.debug("{:s}: Number of looks in delay Doppler SAR processing is {:d}".format(debugtag,looks))
-
-    # predefine output and start sar processor
-    if looks != 1:
-        rl = np.zeros((looks, len(pst_trc), len(data[0])), dtype=float)
-        rl2 = np.zeros((len(pst_trc), len(data[0])), dtype=float)
-    else:
-        rl = np.zeros((len(pst_trc), len(data[0])), dtype=float)
-
-    for ii in range(len(pst_trc)):
-        if ii % 50 == 0:
-            logging.debug("{:s}: Working delay Doppler SAR column {:d} of {:d}".format(debugtag, ii, len(pst_trc)) )
-
-        if pst_trc[ii, 1] == 0 or pst_trc[ii, 2] == 0:
-            continue
-
-        # TODO: gc old temp variables to keep mem footprint low
-
-        # select data within the aperture
-        temp_data = data[pst_trc[ii, 1]:pst_trc[ii, 2]]
-
-        # time shift to align traces and remove rx opening time changes and
-        # spacecraft radius changes
-        temp_data2 = rx_opening(temp_data,
-                                rxwot[pst_trc[ii, 1]:pst_trc[ii, 2]],
-                                0.0375E-6)
-
-        # range migration
-        R0 = (scrad[pst_trc[ii, 0]] - tpgpy[pst_trc[ii, 0]]) * 1000
-        temp_data3 = dD_rngmig(temp_data2, R0,
-                               et[pst_trc[ii, 1]:pst_trc[ii, 2]] - et[pst_trc[ii, 0]],
-                               vt[pst_trc[ii, 1]:pst_trc[ii, 2]], 0.0375E-6)
-        # azimuth migration
-        temp_data4 = dD_azmig( temp_data3, R0,
-                               et[pst_trc[ii, 1]:pst_trc[ii, 2]] - et[pst_trc[ii, 0]],
-                               vt[pst_trc[ii, 1]:pst_trc[ii, 2]])
-        logging.debug("{:s}: Shape of azimuth-migrated line {:3d}: {!r}".format(debugtag, ii, temp_data4.shape))
-        # construct the radargram range line
-        temp_data5 = dD_traceconstructor(temp_data4)
-        # multilook and output
-        if looks != 1:
-            tempA = np.arange(-np.floor(looks/2), np.ceil(looks/2), 1, dtype=int)
-            for jj in range(looks):
-                rl[jj, ii, :] = temp_data5[tempA[jj], :]
-        else:
-            rl[ii] = temp_data5[0, :]
-    # end for i
-
-    # produce a final combined multilook product if desired
-    if looks != 1 and comb_ml:
-        logging.debug("{:s}: Producing final combined multilook product".format(debugtag))
-        for ii in range(looks):
-            for jj in range(len(pst_trc)):
-                rl2[jj, :] = rl2[jj, :] + np.square(np.abs(rl[ii, jj, :]))
-                # TODO: faster?
-                #rl2[jj, :] += np.square(np.abs(rl[ii, jj, :]))
-        rl = np.sqrt(rl2)
-
-    return rl, pst_trc
-
-def mf_create(Er, recal_int, Rmin, R0, surft, dx, n):
-    '''
-    Define the matched filters to be used in the matched filter SAR processor.
-
-    Input:
-    -----------
-            Er: assumed relative dielectric permittivity of the subsurface
-     recal_int: range sample interval to recalculate the matched filter if an
-                Er other than 1 is given
-          Rmin: distance to the top of the data array considering the full
-                track [m]
-            R0: spacecraft-surface distance at the mid-aperture position [m]
-         surft: time samples between window start and nadir surface echo [s]
-                -- assumes surface echo to be the strongest return
-            dx: along-track distance offsets relative to the mid-aperture
-                position [m]
-             n: number of range samples
-
-    Output:
-    -----------
-        out: array of matched filters
-    '''
-
-    import numpy as np
-
-    # define the output
-    mf_int = recal_int + 1
-    mf = np.zeros((len(dx), n), dtype=float)
-
-    # calculate matched filters
-    for jj in range(n):
-        if jj <= int(surft):
-            # if time sample is above or at the nadir surface in the
-            # middle of the aperture
-            R = Rmin + jj * 0.0375E-6 * 299792458 / 2
-            mf[:, jj] = (np.sqrt(R**2 + dx**2) - R)
-        else:
-            if int(Er) == 1:
-                R = Rmin + jj * 0.0375E-6 * 299792458 / 2
-                mf[:, jj] = (np.sqrt(R**2 + dx**2) - R)
-            else:
-                if mf_int < recal_int:
-                    mf_int += 1
-                    mf[:, jj] = mf[:, jj - 1]
-                else:
-                    mf_int = 0
-                    # if the time sample is below the surface
-                    d = (jj - surft) * 0.0375E-6 * (299792458 / np.sqrt(Er)) / 2
-                    p = np.zeros((len(dx), 5))
-                    p[:, 0] = (Er - 1) * np.ones((len(dx), 1))[:, 0]
-                    p[:, 1] = -2 * (Er - 1) * dx
-                    p[:, 2] = (Er - 1) * dx**2 + (Er * R0**2) - d**2
-                    p[:, 3] = 2 * d**2 * dx
-                    p[:, 4] = -d**2 * dx**2
-                    # solve the quadratic for a flat interface
-                    for kk in range(len(dx)):
-                        # select the appropriate root
-                        R = np.roots(p[kk, :])
-                        if dx[kk] <= 0:
-                            if dx[kk] - np.real(R[3]) <= 0:
-                                S = np.real(R[3])
-                            else:
-                                S = np.real(R[2])
-                        elif dx[kk] >= 0:
-                            if dx[kk] - np.real(R[3]) >= 0:
-                                S = np.real(R[3])
-                            else:
-                                S = np.real(R[2])
-                        dd = np.sqrt(d**2 + S**2) - d
-                        dR = np.sqrt(R0**2 + (dx[kk] - S)**2) - R0
-                        mf[kk, jj] = (dR + np.sqrt(Er) * dd)
-
-    return mf
-
-def mf_apply(data, mf):
-    '''
-    Function to apply the pre-determine matched filters to the unfocused
-    radargram.
-
-    Input:
-    -----------
-      data: array of complex-valued range lines expressed in the
-            slow-time/fast-time domain
-            - range lines organized by row
-            - fast-time samples organized by column
-        mf: matched filter matrix
-
-    Output:
-    -----------
-        out: matched filter sar processed radar data
-    '''
-
-    import numpy as np
-
-    mf = np.exp(1j * ((4 * np.pi) / (299792458 / 25E6)) * mf)
-    temp_data_fd = np.fft.fft(data, axis=1, norm='ortho')
-    out = np.fft.ifft(np.multiply(temp_data_fd, np.conj(mf)), axis=1, norm='ortho')
-
-    return out
-
-def matched_filter(data, dpst, La, Er, af0, recal_int, tlp, et, rxwot, comb_ml=True):
-    '''
-    Matched filter SAR processing of SHARAD radar data. Based on existing
-    airborne radar (HiCARS) focuser.
-
-    This version is not setup to handle sloping surfaces and assumes everything
-    below the surface is homogeneous (no change in Er)
-
-    Inputs:
-    -------------
-           data: complex ionosphere-corrected radar data
-           dpst: distance along the track to post radargram columns [m]
-             La: aperture length [s]
-             Er: relative dielectric permittivity of the subsurface
-            af0: low-pass Doppler frequency for 2D filter [Hz]
-                 -- effectively the Doppler frequency bandwidth
-      recal_int: range index interval to recalculate the matched filter below
-                 the surface
-            tlp: vector of interpolated spacecraft positions along its ground
-                 track [km]
-             et: vector of ephemeris times [s]
-          rxwin: vector of corrected times for receive window openings [s]
-        comb_ml: optional flag for what type of multilook product we want to
-                 generate if multilook processing is to be performed
-                 - True: combine and produce a single multilook-ed image
-                 - False: produce a three axis array of individual looks
-
-     Outputs:
-    -------------
-     sar_data: SAR focused radar data
-      pst_trc: range line numbers of posted SAR-corrected range lines
-    '''
-
-    import numpy as np
-
-    # define posting centers for SAR columns
-    pst_trc, pst_et = sar_posting(dpst, La, int(len(data)), tlp, et)
-    del pst_et
-
-    # calculate clostest distance to the top of the data array (i.e. sample 0)
-    min_rxwin = min(rxwot)
-    Rmin = min_rxwin * 299792458 / 2
-
-    # interpolate the positional vectors as required
-    tlp = vector_interp(tlp)
-
-    ## define the number of looks
-    looks = int(np.round(2 * La * af0))
-    if looks == 0:
-        looks = 1
-    elif looks % 2 == 0:
-        looks = looks - 1
-    print('Number of looks in matched filter SAR processing is', looks)
-
-    # predefine output and start sar processor
-    if looks != 1:
-        rl = np.zeros((looks, len(pst_trc), len(data[0])), dtype=float)
-        rl2 = np.zeros((len(pst_trc), len(data[0])), dtype=float)
-    else:
-        rl = np.zeros((len(pst_trc), len(data[0])), dtype=float)
-    for ii in range(len(pst_trc)):
-        if ii % 50 == 0:
-            print('Working matched filter SAR column', ii, 'of', len(pst_trc))
-        if pst_trc[ii, 1] != 0 and pst_trc[ii, 2] != 0:
-            # select data within the aperture
-            temp_data = data[pst_trc[ii, 1]:pst_trc[ii, 2]]
-            # time shift to align traces and remove rx opening time changes and
-            # spacecraft radius changes
-            temp_data2 = rx_opening(temp_data,
-                                    rxwot[pst_trc[ii, 1]:pst_trc[ii, 2]] - min(rxwot),
-                                    0.0375E-6)
-            # 2D filter the data
-            temp_data3 = twoD_filter(temp_data2, 0, 13E6, 10 * af0, 10 * af0 + 0.1,
-                                     1/La, len(temp_data), np.size(temp_data, axis=1))
-            # create the matched filter matrix
-            surft = np.argmax(np.abs(temp_data[pst_trc[ii, 0] - pst_trc[ii, 1]]))
-            R0 = Rmin + surft * 0.0375E-6 * 299792458 / 2
-            dx = (tlp[pst_trc[ii, 1]:pst_trc[ii, 2]] - tlp[pst_trc[ii, 0]]) * 1000
-            mf = mf_create(Er, recal_int, Rmin, R0, surft, dx,
-                           np.size(temp_data, axis=1))
-            # apply the matched filter matrix
-            temp_data4 = np.abs(np.fft.fft(mf_apply(temp_data3, mf),
-                                           axis=0, norm='ortho'))
-            # multilook and output
-            if looks != 1:
-                tempA = np.arange(-np.floor(looks/2),
-                                  np.ceil(looks/2), 1, dtype=int)
-                for jj in range(looks):
-                    rl[jj, ii, :] = temp_data4[tempA[jj], :]
-            else:
-                rl[ii] = temp_data4[0, :]
-
-    # produce a final combined multilook product if desired
-    if looks != 1 and comb_ml:
-        for ii in range(looks):
-            for jj in range(len(pst_trc)):
-                rl2[jj, :] = rl2[jj, :] + np.square(np.abs(rl[ii, jj, :]))
-        rl = np.sqrt(rl2)
-
-    return rl, pst_trc
->>>>>>> 5e6d9612
+    return rl, pst_trc