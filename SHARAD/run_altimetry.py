--- conflicted
+++ resolved
@@ -101,7 +101,9 @@
         for i,result in enumerate(results):
             flag = result.get()
             print("Finished task {:d} of {:d}".format(i+1, len(process_list)))
-        print('done')
+    print('done')
+
+
 
 
 
@@ -123,51 +125,38 @@
         #cmp_path = path_root_cmp+path_file+'ion/'+data_file.replace('_a.dat','_s.h5')
         label_path = '/disk/kea/SDS/orig/supl/xtra-pds/SHARAD/EDR/mrosh_0004/label/science_ancillary.fmt'
         aux_path = '/disk/kea/SDS/orig/supl/xtra-pds/SHARAD/EDR/mrosh_0004/label/auxiliary.fmt'
-<<<<<<< HEAD
+
         science_path = inpath.replace('_a.dat','_s.dat')
 
         if not os.path.exists(cmp_path): 
             logging.warning(cmp_path + " does not exist")
-=======
-        science_path=path.replace('_a.dat','_s.dat')
-        if os.path.exists(cmp_path): 
-            result = b5.beta5_altimetry(cmp_path, science_path, label_path, aux_path,
-                                        idx_start=0, idx_end=None, use_spice=False, ft_avg=10,
-                                        max_slope=25, noise_scale=20, fix_pri=1, fine=True)
+        science_path=inpath.replace('_a.dat','_s.dat')
+        if not os.path.exists(cmp_path): 
+            logging.warning(cmp_path + " does not exist")
+            return 0
 
-            new_path = path_root_alt+path_file+'beta5/'
-            if not os.path.exists(new_path):
-                os.makedirs(new_path)
-            h5 = hdf.hdf(new_path + data_file.replace('.dat','.h5'), mode='w')
+        logging.info("Reading " + cmp_path)
+        result = b5.beta5_altimetry(cmp_path, science_path, label_path, aux_path,
+                                    idx_start=0, idx_end=None, use_spice=False, ft_avg=10,
+                                    max_slope=25, noise_scale=20, fix_pri=1, fine=True)
+
+        outputdir = os.path.dirname(outputfile)
+
+        if save_format == 'hdf5':
+            if not os.path.exists( outputdir ):
+                os.makedirs( outputdir )
+
+            h5 = hdf.hdf(outputfile, mode='w')
             orbit_data = {obn: result}
             h5.save_dict('beta5', orbit_data)
             h5.close()  
-
-        else:
-            print('warning',cmp_path,'does not exist')
->>>>>>> 2f725197
-            return 0
-
-<<<<<<< HEAD
-        logging.info("Reading " + cmp_path)
-        df = b5.beta5_altimetry(cmp_path, science_path, label_path, aux_path,
-                                idx_start=0, idx_end=None, use_spice=False, ft_avg=10,
-                                max_slope=25, noise_scale=20, fix_pri=1, fine=False)
-
-        #new_path = path_root_alt+path_file+'beta5/'
-        if save_format == 'hdf5':
-            outfile='north_pole_beta5.h5'
-            logging.info("Writing to " + outfile)
-            h5 = hdf.hdf(outfile, mode='a')
-            orbitdata = {obn: df}
-            h5.save_dict('sharad', orbitdata)
-            h5.close()
         elif save_format == 'csv':
             #fname1 = fname.replace('_a.dat', '.csv.gz')
             #outfile = os.path.join(path_root_alt, reldir, 'beta5',fname1)
             logging.info("Writing to " + outputfile)
-            if not os.path.exists( os.path.dirname(outputfile) ):
-                os.makedirs( os.path.dirname(outputfile) )
+
+            if not os.path.exists( outputdir ):
+                os.makedirs( outputdir )
 
             df.to_csv(outputfile)
         elif save_format == '':
@@ -185,73 +174,4 @@
 if __name__ == "__main__":
     # execute only if run as a script
     main()
-=======
-import sys
-import os
-import numpy as np
-import importlib.util
-import pandas as pd
-import multiprocessing
-import time
-import logging
-import matplotlib.pyplot as plt
-import spiceypy as spice
-import misc.prog as prog
-import misc.hdf as hdf
 
-# Set number of cores
-nb_cores = 8
-kernel_path = '/disk/kea/SDS/orig/supl/kernels/mro/mro_v01.tm'
-spice.furnsh(kernel_path)
-
-# Read lookup table associating gob's with tracks
-#h5file = pd.HDFStore('mc11e_spice.h5')
-#keys = h5file.keys()
-#lookup = np.genfromtxt('lookup.txt',dtype='str')
-#lookup = np.genfromtxt('EDR_Cyril_SouthPole_Path.txt', dtype = 'str')
-lookup = np.genfromtxt('EDR_Cyril_Path.txt', dtype = 'str')
-#lookup = np.genfromtxt('EDR_NorthPole_Path.txt', dtype = 'str')
-
-# Build list of processes
-print('build task list')
-process_list=[]
-#p=prog.Prog(len(keys))
-p = prog.Prog(len(lookup))
-i=0
-path_root = '/disk/kea/SDS/targ/xtra/SHARAD/cmp/'
-
-#for orbit in keys:
-for path in lookup:
-    p.print_Prog(i)
-    #gob = int(orbit.replace('/orbit', ''))
-    #path = lookup[gob]
-    #path ='/disk/daedalus/sds/orig/supl/xtra-pds/SHARAD/EDR/mrosh_0001/data/edr10xxx/edr1058901/e_1058901_001_ss19_700_a_a.dat'
-    #path = '/disk/kea/SDS/orig/supl/xtra-pds/SHARAD/EDR/mrosh_0001/data/edr17xxx/edr1748102/e_1748102_001_ss19_700_a_a.dat'
-
-    #idx_start = h5file[orbit]['idx_start'][0]
-    #idx_end = h5file[orbit]['idx_end'][0]
-    path_file = path.replace('/disk/kea/SDS/orig/supl/xtra-pds/SHARAD/EDR/','')
-    data_file = path_file.split('/')[-1]
-
-    path_root = '/disk/kea/SDS/targ/xtra/SHARAD/alt/'
-    new_path = path_root+path_file+'beta5/'
-    if not os.path.exists(new_path+data_file.replace('.dat','.h5')):
-        process_list.append([path,None,None])
-        i+=1
-    else:
-        print('folder ' + new_path + ' already exists')
-p.close_Prog()
-
-print('start processing',len(process_list),'tracks')
-
-pool = multiprocessing.Pool(nb_cores)
-results = [pool.apply_async(alt_processor, t) for t in process_list]
-
-p = prog.Prog(len(process_list))
-i=0
-for result in results:
-    p.print_Prog(i)
-    flag = result.get()
-    i+=1
-print('done')
->>>>>>> 2f725197
