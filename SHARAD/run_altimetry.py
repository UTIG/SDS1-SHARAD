--- conflicted
+++ resolved
@@ -34,24 +34,16 @@
     parser.add_argument('--ofmt', default='hdf5',
                         choices=('hdf5', 'csv', 'none'),
                         help="Output file format")
-
-<<<<<<< HEAD
-    parser.add_argument('-j','--jobs', type=int, default=8, help="Number of jobs (cores) to use for processing")
-    parser.add_argument('-v','--verbose', action="store_true", help="Display verbose output")
-    parser.add_argument('-n','--dryrun', action="store_true", help="Dry run. Build task list but do not run")
-=======
     parser.add_argument('-j', '--jobs', type=int, default=4,
                         help="Number of jobs (cores) to use for processing")
     parser.add_argument('-v', '--verbose', action="store_true",
                         help="Display verbose output")
     parser.add_argument('-n', '--dryrun', action="store_true",
                         help="Dry run. Build task list but do not run")
->>>>>>> 00f69e00
     parser.add_argument('--tracklist', default="EDR_NorthPole_Path.txt",
                         help="List of tracks to process")
     parser.add_argument('--maxtracks', type=int, default=0,
                         help="Maximum number of tracks to process")
-
     args = parser.parse_args()
 
     loglevel = logging.DEBUG if args.verbose else logging.INFO
@@ -81,18 +73,6 @@
             outfile = os.path.join(args.output, relpath, 'beta5',
                                    data_file.replace('.dat', ext[args.ofmt]))
 
-<<<<<<< HEAD
-            if True: #not os.path.exists(outfile):
-                process_list.append({
-                    'inpath' : path, 
-                    'outputfile' : outfile, 
-                    'idx_start' : 0,
-                    'idx_end' : None,
-                    'save_format' : args.ofmt})
-                logging.debug("[{:d}] {:s}".format(i+1,str(process_list[-1])))
-            else:
-                logging.debug('file '+outfile+' already exists!')
-=======
             #if not os.path.exists(outfile):
             process_list.append({
                 'inpath': path,
@@ -101,7 +81,6 @@
                 'idx_end': None,
                 'save_format': args.ofmt})
             logging.debug("[{:d}] {:s}".format(i+1, str(process_list[-1])))
->>>>>>> 00f69e00
 
     if args.maxtracks > 0 and len(process_list) > args.maxtracks:
         # Limit to first args.maxtracks tracks
@@ -139,15 +118,6 @@
         logging.debug("inpath: " + inpath)
         logging.debug("reldir: " + reldir)
         logging.debug("path_root_edr: " + path_root_edr)
-<<<<<<< HEAD
-        cmp_path = os.path.join(path_root_cmp, reldir, 'ion', fname.replace('_a.dat','_s.h5') )
-        label_path = '/disk/kea/SDS/orig/supl/xtra-pds/SHARAD/EDR/mrosh_0004/label/science_ancillary.fmt'
-        aux_path = '/disk/kea/SDS/orig/supl/xtra-pds/SHARAD/EDR/mrosh_0004/label/auxiliary.fmt'
-
-        science_path = inpath.replace('_a.dat','_s.dat')
-
-        if not os.path.exists(cmp_path): 
-=======
         cmp_path = os.path.join(path_root_cmp, reldir, 'ion',
                                 fname.replace('_a.dat', '_s.h5'))
         #cmp_path = path_root_cmp+path_file+'ion/'+data_file.replace('_a.dat','_s.h5')
@@ -156,29 +126,16 @@
 
         science_path = inpath.replace('_a.dat', '_s.dat')
         if not os.path.exists(cmp_path):
->>>>>>> 00f69e00
             logging.warning(cmp_path + " does not exist")
             return 0
 
         logging.info("Reading " + cmp_path)
         result = b5.beta5_altimetry(cmp_path, science_path, label_path, aux_path,
-<<<<<<< HEAD
-                                    idx_start=None, idx_end=None, use_spice=False, ft_avg=10,
-                                    max_slope=25, noise_scale=20, fix_pri=1, fine=True)
-
-        
-        #import matplotlib.pyplot as plt
-        #plt.plot(result['range'])
-        #plt.show()
- 
-        if save_format == '':
-=======
                                     idx_start=idx_start, idx_end=idx_end,
                                     use_spice=False, ft_avg=10, max_slope=25,
                                     noise_scale=20, fix_pri=1, fine=True)
 
         if save_format == '' or save_format == 'none':
->>>>>>> 00f69e00
             return 0
 
         logging.info("Writing to " + outfile)
@@ -189,15 +146,10 @@
 
         if save_format == 'hdf5':
             orbit_data = {'orbit'+str(obn): result}
-<<<<<<< HEAD
             os.system("rm " + outputfile)
             h5 = hdf.hdf(outputfile, mode='w')
             h5.save_dict('beta5', orbit_data)
             h5.close()
-=======
-            with hdf.hdf(outfile, mode='w') as h5:
-                h5.save_dict('beta5', orbit_data)
->>>>>>> 00f69e00
         elif save_format == 'csv':
             #fname1 = fname.replace('_a.dat', '.csv.gz')
             #outfile = os.path.join(path_root_alt, reldir, 'beta5',fname1)
