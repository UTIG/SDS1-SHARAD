--- conflicted
+++ resolved
@@ -273,15 +273,9 @@
                     dfsar.to_hdf(outputfile, key='sar',
                                  complib='blosc:lz4', complevel=6)
                     dfcol.to_hdf(outputfile, key='columns',
-<<<<<<< HEAD
                                  complib = 'blosc:lz4', complevel=6)
                     dfet.to_hdf(outputfile, key='interpolated_ephemeris',
                                  complib = 'blosc:lz4', complevel=6)
-=======
-                                 complib='blosc:lz4', complevel=6)
-                    dfet.to_hdf(outputfile, key='interpolated ephemeris',
-                                complib='blosc:lz4', complevel=6)
->>>>>>> 3cf21a58
             elif saving == "npy":
                 outputdir = os.path.dirname(outputfile)
                 if focuser != 'Delay Doppler v2':
@@ -345,20 +339,6 @@
     # set SAR processing variables as a dictionary
     focuser = 'Delay Doppler v2'
     processing_parameters = {
-<<<<<<< HEAD
-            'ddv1_posting_distance [m]': 115,
-            'ddv1_aperture_time [s]': 8.774,
-            'ddv1_bandwidth [Hz]': 0.4,
-            'mf_posting_distance [m]': 115,
-            'mf_aperture_time [s]': 8.774,
-            'mf_bandwidth [Hz]': 0.4,
-            'mf_recalc_int [samples]': 20,
-            'mf_Er': 1.00,
-            'ddv2_interpolate_dx [m]': 5,
-            'ddv2_posting_interval [range lines]': 5,
-            'ddv2_aperture_dist [km]': 40,
-            'ddv2_trim [samples]': []}
-=======
         'ddv1_posting_distance [m]': 115,
         'ddv1_aperture_time [s]': 8.774,
         'ddv1_bandwidth [Hz]': 0.4,
@@ -372,7 +352,6 @@
         'ddv2_aperture_dist [km]': 30,
         'ddv2_trim [samples]': []
     }
->>>>>>> 3cf21a58
 
     # Read lookup table associating gob's with tracks
     #h5file = pd.HDFStore('mc11e_spice.h5')
