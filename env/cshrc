# You should be sure to set this in  your cshrc to get to this var
setenv SDS /disk/kea/SDS
<<<<<<< HEAD

# We want this to be the path
# setenv PATH /disk/kea/SDS/syst/ext/bin:$PATH

setenv WAIS /disk/kea/WAIS

setenv PATH $WAIS/syst/ext/linux/bin:$WAIS/syst/linux/bin:/usr/local/anaconda3:$PATH
=======

# We want this to be the path
# setenv PATH /disk/kea/SDS/syst/ext/bin:$PATH

# Currently set to the same as kscanlan
setenv WAIS /disk/kea/WAIS

setenv PATH $WAIS/syst/ext/linux/bin:$WAIS/syst/linux/bin:/usr/local/anaconda3:$PATH

>>>>>>> 5e6d9612
<|MERGE_RESOLUTION|>--- conflicted
+++ resolved
@@ -1,14 +1,5 @@
 # You should be sure to set this in  your cshrc to get to this var
 setenv SDS /disk/kea/SDS
-<<<<<<< HEAD
-
-# We want this to be the path
-# setenv PATH /disk/kea/SDS/syst/ext/bin:$PATH
-
-setenv WAIS /disk/kea/WAIS
-
-setenv PATH $WAIS/syst/ext/linux/bin:$WAIS/syst/linux/bin:/usr/local/anaconda3:$PATH
-=======
 
 # We want this to be the path
 # setenv PATH /disk/kea/SDS/syst/ext/bin:$PATH
@@ -18,4 +9,3 @@
 
 setenv PATH $WAIS/syst/ext/linux/bin:$WAIS/syst/linux/bin:/usr/local/anaconda3:$PATH
 
->>>>>>> 5e6d9612
